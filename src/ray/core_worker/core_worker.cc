--- conflicted
+++ resolved
@@ -2870,7 +2870,6 @@
   }
 }
 
-<<<<<<< HEAD
 ObjectID CoreWorker::AllocateDynamicReturnId(const rpc::Address &owner_address,
                                              const TaskID &task_id,
                                              std::optional<ObjectIDIndexType> put_index) {
@@ -2890,12 +2889,6 @@
   }
 
   const auto return_id = ObjectID::FromIndex(current_task_id, current_put_index);
-=======
-ObjectID CoreWorker::AllocateDynamicReturnId(const rpc::Address &owner_address) {
-  const auto &task_spec = worker_context_.GetCurrentTask();
-  const auto return_id =
-      ObjectID::FromIndex(task_spec->TaskId(), worker_context_.GetNextPutIndex());
->>>>>>> 44ef068b
   AddLocalReference(return_id, "<temporary (ObjectRefGenerator)>");
   reference_counter_->AddBorrowedObject(return_id, ObjectID::Nil(), owner_address);
   return return_id;
@@ -3322,12 +3315,9 @@
     const auto generator_id = ObjectID::FromBinary(message.generator_id());
     RAY_CHECK(!generator_id.IsNil());
     if (task_manager_->ObjectRefStreamExists(generator_id)) {
-<<<<<<< HEAD
-=======
       // It is possible this reference will leak if the ObjectRefStream is
       // deleted or the corresponding object ID is not reported via
       // HandleReportGeneratorItemReturns. TODO(sang): Handle the edge case.
->>>>>>> 44ef068b
       reference_counter_->OwnDynamicStreamingTaskReturnRef(object_id, generator_id);
     } else {
       reference_counter_->AddDynamicReturn(object_id, generator_id);
@@ -3466,12 +3456,9 @@
     // know that it exists.
     RAY_CHECK(!generator_id->IsNil());
     if (task_manager_->ObjectRefStreamExists(*generator_id)) {
-<<<<<<< HEAD
-=======
       // It is possible this reference will leak if the ObjectRefStream is
       // deleted or the corresponding object ID is not reported via
       // HandleReportGeneratorItemReturns. TODO(sang): Handle the edge case.
->>>>>>> 44ef068b
       reference_counter_->OwnDynamicStreamingTaskReturnRef(object_id, *generator_id);
     } else {
       reference_counter_->AddDynamicReturn(object_id, *generator_id);
@@ -3504,13 +3491,9 @@
   const auto &maybe_generator_id = task_manager_->TaskGeneratorId(object_id.TaskId());
   if (!maybe_generator_id.IsNil()) {
     if (task_manager_->ObjectRefStreamExists(maybe_generator_id)) {
-<<<<<<< HEAD
-      // If the stream exists, it means it is a streaming generator.
-=======
       // It is possible this reference will leak if the ObjectRefStream is
       // deleted or the corresponding object ID is not reported via
       // HandleReportGeneratorItemReturns. TODO(sang): Handle the edge case.
->>>>>>> 44ef068b
       reference_counter_->OwnDynamicStreamingTaskReturnRef(object_id, maybe_generator_id);
     } else {
       // The task is a generator and may not have finished yet. Add the internal
