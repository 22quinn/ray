--- conflicted
+++ resolved
@@ -1313,28 +1313,9 @@
     bool release_lineage,
     const rpc::Address &borrower_addr,
     const ReferenceCounter::ReferenceTableProto &borrowed_refs) {
-<<<<<<< HEAD
   RAY_LOG(DEBUG) << "[RemoveFinishedTaskReferences] release_lineage=" << release_lineage
                  << ", borrower_addr=" << borrower_addr.DebugString();
-  std::vector<ObjectID> plasma_dependencies;
-  for (size_t i = 0; i < spec.NumArgs(); i++) {
-    if (spec.ArgByRef(i)) {
-      plasma_dependencies.push_back(spec.ArgObjectId(i));
-    } else {
-      const auto &inlined_refs = spec.ArgInlinedRefs(i);
-      for (const auto &inlined_ref : inlined_refs) {
-        plasma_dependencies.push_back(ObjectID::FromBinary(inlined_ref.object_id()));
-      }
-    }
-  }
-  if (spec.IsActorTask()) {
-    const auto actor_creation_return_id = spec.ActorCreationDummyObjectId();
-    plasma_dependencies.push_back(actor_creation_return_id);
-  }
-=======
   std::vector<ObjectID> plasma_dependencies = ExtractPlasmaDependencies(spec);
->>>>>>> c56cf907
-
   std::vector<ObjectID> return_ids;
   size_t num_returns = spec.NumReturns();
   return_ids.reserve(num_returns);
