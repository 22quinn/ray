# When adding anyting to this file, please preserve the ~approxmately alphabetical sort

[Aa]pplication
[Aa]sync
[Cc]odec
[Cc]omposable
[Dd]eduplicate(s)?
[Dd]eduplication
[Dd]etokenization
[Dd]etokenizer?s?
[Dd]ict(s)?
[Ee]xoshuffle
[Gg]rafana
[Ii]nteroperates
[Ii]nterpretability
[Mm]ultimodal
[Pp]arallelization
[Pp]erformant
[Pp]rofiler
[Rr]esample
[Rr]esampling
[Ss]pectogram(s)?
[Ss]ubclassing
<<<<<<< HEAD
[Tt][Ll][Ss]
[Vv]ision LMs
=======
admin
>>>>>>> ec387304
Alibaba
Alpaca
Anyscale
# Use 'API' judiciously: https://developers.google.com/style/word-list#api.
API(s)?
ARM
async
autoscales
bool
breakpoint
BTS
CLI
configs
CPU(s)?
CRD(s)?
deduplicate(s)?
DeepSpeed
deserialization
deserialize
deserializes
dev
dev to prod
disable
DPO
EKS
eval
Flink
[Gg][Rr][Pp][Cc]
GGUF
GKE
GPTQ
GPU(s)?
hostfile
HTTP
Kaggle
KServe
KTO
<<<<<<< HEAD
kubectl
=======
Kubernetes
>>>>>>> ec387304
Kueue
LMs
LSH
Megatron
MLflow
MLOps
namespace
NER
Nsight
NumPy
NVIDIA
OOM
PACK
pipelining
preemptible
pretraining
productionize
Pythonic
QPS
retrigger
RISECamp
rollouts
serverless
SFT
ShareGPT
<<<<<<< HEAD
subprocess
=======
Softmax
>>>>>>> ec387304
teardown
uncaptured
underutilization
URI(s)?
<<<<<<< HEAD
UUID
VM(s)?
VPC(s)?
=======
uv
[Vv]ision LMs
[Rr]esample
[Rr]esampling
[Ss]pectogram(s)?
[Dd]etokenizer?s?
[Dd]etokenization
>>>>>>> ec387304
VS Code<|MERGE_RESOLUTION|>--- conflicted
+++ resolved
@@ -1,13 +1,9 @@
-# When adding anyting to this file, please preserve the ~approxmately alphabetical sort
-
+# Use 'API' judiciously: https://developers.google.com/style/word-list#api.
 [Aa]pplication
-[Aa]sync
 [Cc]odec
 [Cc]omposable
+[Dd]eduplication
 [Dd]eduplicate(s)?
-[Dd]eduplication
-[Dd]etokenization
-[Dd]etokenizer?s?
 [Dd]ict(s)?
 [Ee]xoshuffle
 [Gg]rafana
@@ -17,58 +13,49 @@
 [Pp]arallelization
 [Pp]erformant
 [Pp]rofiler
-[Rr]esample
-[Rr]esampling
-[Ss]pectogram(s)?
 [Ss]ubclassing
-<<<<<<< HEAD
-[Tt][Ll][Ss]
-[Vv]ision LMs
-=======
 admin
->>>>>>> ec387304
 Alibaba
 Alpaca
 Anyscale
-# Use 'API' judiciously: https://developers.google.com/style/word-list#api.
 API(s)?
 ARM
 async
 autoscales
-bool
 breakpoint
 BTS
 CLI
+CPU(s)?
+[Aa]sync
+g[Rr][Pp][Cc]
+http
+kubectl
+[Tt][Ll][Ss]
+subprocess
+UUID
+bool
+deserializes
+PACK
 configs
-CPU(s)?
-CRD(s)?
-deduplicate(s)?
+disable
 DeepSpeed
 deserialization
 deserialize
-deserializes
 dev
 dev to prod
-disable
 DPO
 EKS
 eval
 Flink
-[Gg][Rr][Pp][Cc]
 GGUF
 GKE
 GPTQ
 GPU(s)?
 hostfile
 HTTP
-Kaggle
 KServe
 KTO
-<<<<<<< HEAD
-kubectl
-=======
 Kubernetes
->>>>>>> ec387304
 Kueue
 LMs
 LSH
@@ -79,11 +66,9 @@
 NER
 Nsight
 NumPy
+OOM
+pipelining
 NVIDIA
-OOM
-PACK
-pipelining
-preemptible
 pretraining
 productionize
 Pythonic
@@ -94,20 +79,15 @@
 serverless
 SFT
 ShareGPT
-<<<<<<< HEAD
-subprocess
-=======
 Softmax
->>>>>>> ec387304
 teardown
+deserialization
+VPC(s)?
+preemptible
+CRD(s)?
+VM(s)?
 uncaptured
-underutilization
 URI(s)?
-<<<<<<< HEAD
-UUID
-VM(s)?
-VPC(s)?
-=======
 uv
 [Vv]ision LMs
 [Rr]esample
@@ -115,5 +95,4 @@
 [Ss]pectogram(s)?
 [Dd]etokenizer?s?
 [Dd]etokenization
->>>>>>> ec387304
 VS Code