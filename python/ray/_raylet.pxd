# cython: profile=False
# distutils: language = c++
# cython: embedsignature = True
# cython: language_level = 3

from cpython.pystate cimport PyThreadState_Get

from libc.stdint cimport (
    int64_t,
)
from libcpp cimport bool as c_bool
from libcpp.string cimport string as c_string
from libcpp.vector cimport vector as c_vector
from libcpp.unordered_map cimport unordered_map
from libcpp.memory cimport (
    shared_ptr,
    unique_ptr
)
from libcpp.pair cimport pair as c_pair
from libcpp.utility cimport pair
from ray.includes.optional cimport (
    optional,
    nullopt,
    make_optional,
)

from ray.includes.common cimport (
    CBuffer,
    CRayObject,
    CAddress,
    CConcurrencyGroup,
    CSchedulingStrategy,
    CLabelMatchExpressions,
)
from ray.includes.libcoreworker cimport (
    ActorHandleSharedPtr,
    CActorHandle,
    CFiberEvent,
)

from ray.includes.unique_ids cimport (
    CObjectID,
    CActorID,
    CTaskID,
)
from ray.includes.function_descriptor cimport (
    CFunctionDescriptor,
)

cdef extern from *:
    """
    #if __OPTIMIZE__ && __OPTIMIZE__ == 1
    #undef __OPTIMIZE__
    int __OPTIMIZE__ = 1;
    #define __OPTIMIZE__ 1
    #elif defined(BAZEL_OPT)
    // For compilers that don't define __OPTIMIZE__
    int __OPTIMIZE__ = 1;
    #else
    int __OPTIMIZE__ = 0;
    #endif
    """
    int __OPTIMIZE__

cdef extern from "Python.h":
    # Note(simon): This is used to configure asyncio actor stack size.
    # Cython made PyThreadState an opaque types. Saying that if the user wants
    # specific attributes, they can be declared manually.

    # You can find the cpython definition in Include/cpython/pystate.h#L59
    ctypedef struct CPyThreadState "PyThreadState":
        int recursion_limit
        int recursion_remaining

    # From Include/ceveal.h#67
    int Py_GetRecursionLimit()
    void Py_SetRecursionLimit(int)

cdef class Buffer:
    cdef:
        shared_ptr[CBuffer] buffer
        Py_ssize_t shape
        Py_ssize_t strides

    @staticmethod
    cdef make(const shared_ptr[CBuffer]& buffer)

cdef class BaseID:
    # To avoid the error of "Python int too large to convert to C ssize_t",
    # here `cdef size_t` is required.
    cdef size_t hash(self)

cdef class ObjectRef(BaseID):
    cdef:
        CObjectID data
        c_string owner_addr
        # Flag indicating whether or not this object ref was added to the set
        # of active IDs in the core worker so we know whether we should clean
        # it up.
        c_bool in_core_worker
        c_string call_site_data

    cdef CObjectID native(self)

cdef class ActorID(BaseID):
    cdef CActorID data

    cdef CActorID native(self)

    cdef size_t hash(self)


cdef class CoreWorker:
    cdef:
        c_bool is_driver
        object async_thread
        object async_event_loop
        object plasma_event_handler
        object job_config
        object current_runtime_env
        c_bool is_local_mode

        object cgname_to_eventloop_dict
        object eventloop_for_default_cg
        object thread_for_default_cg
        object fd_to_cgname_dict
<<<<<<< HEAD
        dict task_id_to_future
=======
        object thread_pool_for_async_event_loop
>>>>>>> 0634a5c1

    cdef _create_put_buffer(self, shared_ptr[CBuffer] &metadata,
                            size_t data_size, ObjectRef object_ref,
                            c_vector[CObjectID] contained_ids,
                            CObjectID *c_object_id, shared_ptr[CBuffer] *data,
                            c_bool created_by_worker,
                            owner_address=*,
                            c_bool inline_small_object=*)
    cdef unique_ptr[CAddress] _convert_python_address(self, address=*)
    cdef store_task_output(
            self, serialized_object,
            const CObjectID &return_id,
            const CObjectID &generator_id,
            size_t data_size, shared_ptr[CBuffer] &metadata, const c_vector[CObjectID]
            &contained_id, const CAddress &caller_address,
            int64_t *task_output_inlined_bytes,
            shared_ptr[CRayObject] *return_ptr)
    cdef store_task_outputs(
            self,
            worker, outputs,
            const CAddress &caller_address,
            c_vector[c_pair[CObjectID, shared_ptr[CRayObject]]] *returns,
            CObjectID ref_generator_id=*)
    cdef yield_current_fiber(self, CFiberEvent &fiber_event)
    cdef make_actor_handle(self, ActorHandleSharedPtr c_actor_handle)
    cdef c_function_descriptors_to_python(
        self, const c_vector[CFunctionDescriptor] &c_function_descriptors)
    cdef initialize_eventloops_for_actor_concurrency_group(
        self, const c_vector[CConcurrencyGroup] &c_defined_concurrency_groups)
    cdef python_scheduling_strategy_to_c(
        self, python_scheduling_strategy,
        CSchedulingStrategy *c_scheduling_strategy)
    cdef python_label_match_expressions_to_c(
        self, python_expressions,
        CLabelMatchExpressions *c_expressions)
    cdef CObjectID allocate_dynamic_return_id_for_generator(
            self,
            const CAddress &owner_address,
            const CTaskID &task_id,
            return_size,
            generator_index,
            is_async_actor)

cdef class FunctionDescriptor:
    cdef:
        CFunctionDescriptor descriptor<|MERGE_RESOLUTION|>--- conflicted
+++ resolved
@@ -124,11 +124,8 @@
         object eventloop_for_default_cg
         object thread_for_default_cg
         object fd_to_cgname_dict
-<<<<<<< HEAD
         dict task_id_to_future
-=======
         object thread_pool_for_async_event_loop
->>>>>>> 0634a5c1
 
     cdef _create_put_buffer(self, shared_ptr[CBuffer] &metadata,
                             size_t data_size, ObjectRef object_ref,
