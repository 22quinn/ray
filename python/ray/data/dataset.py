import collections
import copy
import html
import itertools
import logging
import time
import warnings
from typing import (
    TYPE_CHECKING,
    Any,
    Callable,
    Dict,
    Generic,
    Iterable,
    Iterator,
    List,
    Literal,
    Mapping,
    Optional,
    Tuple,
    TypeVar,
    Union,
)

import numpy as np
import pyarrow as pa

import ray
import ray.cloudpickle as pickle
from ray._private.thirdparty.tabulate.tabulate import tabulate
from ray._private.usage import usage_lib
from ray.air.util.tensor_extensions.arrow import (
    ArrowTensorTypeV2,
    get_arrow_extension_fixed_shape_tensor_types,
)
from ray.data._internal.compute import ComputeStrategy
from ray.data._internal.datasource.bigquery_datasink import BigQueryDatasink
from ray.data._internal.datasource.clickhouse_datasink import (
    ClickHouseDatasink,
    ClickHouseTableSettings,
    SinkMode,
)
from ray.data._internal.datasource.csv_datasink import CSVDatasink
from ray.data._internal.datasource.iceberg_datasink import IcebergDatasink
from ray.data._internal.datasource.image_datasink import ImageDatasink
from ray.data._internal.datasource.json_datasink import JSONDatasink
from ray.data._internal.datasource.lance_datasink import LanceDatasink
from ray.data._internal.datasource.mongo_datasink import MongoDatasink
from ray.data._internal.datasource.numpy_datasink import NumpyDatasink
from ray.data._internal.datasource.parquet_datasink import ParquetDatasink
from ray.data._internal.datasource.sql_datasink import SQLDatasink
from ray.data._internal.datasource.tfrecords_datasink import TFRecordDatasink
from ray.data._internal.datasource.webdataset_datasink import WebDatasetDatasink
from ray.data._internal.equalize import _equalize
from ray.data._internal.execution.interfaces import RefBundle
from ray.data._internal.execution.interfaces.ref_bundle import (
    _ref_bundles_iterator_to_block_refs_list,
)
from ray.data._internal.execution.util import memory_string
from ray.data._internal.iterator.iterator_impl import DataIteratorImpl
from ray.data._internal.iterator.stream_split_iterator import StreamSplitDataIterator
from ray.data._internal.logical.interfaces import LogicalPlan
from ray.data._internal.logical.operators.all_to_all_operator import (
    RandomizeBlocks,
    RandomShuffle,
    Repartition,
    Sort,
)
from ray.data._internal.logical.operators.count_operator import Count
from ray.data._internal.logical.operators.input_data_operator import InputData
from ray.data._internal.logical.operators.join_operator import Join
from ray.data._internal.logical.operators.map_operator import (
    Filter,
    FlatMap,
    MapBatches,
    MapRows,
    Project,
    StreamingRepartition,
)
from ray.data._internal.logical.operators.n_ary_operator import (
    Union as UnionLogicalOperator,
    Zip,
)
from ray.data._internal.logical.operators.one_to_one_operator import Limit
from ray.data._internal.logical.operators.write_operator import Write
from ray.data._internal.pandas_block import PandasBlockBuilder, PandasBlockSchema
from ray.data._internal.plan import ExecutionPlan
from ray.data._internal.planner.exchange.sort_task_spec import SortKey
from ray.data._internal.planner.plan_write_op import gen_datasink_write_result
from ray.data._internal.remote_fn import cached_remote_fn
from ray.data._internal.split import _get_num_rows, _split_at_indices
from ray.data._internal.stats import DatasetStats, DatasetStatsSummary, StatsManager
from ray.data._internal.util import (
    AllToAllAPI,
    ConsumptionAPI,
    _validate_rows_per_file_args,
    get_compute_strategy,
)
from ray.data.aggregate import AggregateFn, Max, Mean, Min, Std, Sum, Unique
from ray.data.block import (
    VALID_BATCH_FORMATS,
    Block,
    BlockAccessor,
    DataBatch,
    DataBatchColumn,
    T,
    U,
    UserDefinedFunction,
    _apply_batch_format,
)
from ray.data.context import DataContext
from ray.data.datasource import Connection, Datasink, FilenameProvider, SaveMode
from ray.data.datasource.file_datasink import _FileDatasink
from ray.data.iterator import DataIterator
from ray.data.random_access_dataset import RandomAccessDataset
from ray.types import ObjectRef
from ray.util.annotations import Deprecated, DeveloperAPI, PublicAPI
from ray.util.scheduling_strategies import NodeAffinitySchedulingStrategy
from ray.widgets import Template
from ray.widgets.util import repr_with_fallback

if TYPE_CHECKING:
    import daft
    import dask
    import mars
    import modin
    import pandas
    import pyarrow
    import pyspark
    import tensorflow as tf
    import torch
    import torch.utils.data
    from tensorflow_metadata.proto.v0 import schema_pb2

    from ray.data._internal.execution.interfaces import Executor, NodeIdStr
    from ray.data.grouped_data import GroupedData


logger = logging.getLogger(__name__)

TensorflowFeatureTypeSpec = Union[
    "tf.TypeSpec", List["tf.TypeSpec"], Dict[str, "tf.TypeSpec"]
]

TensorFlowTensorBatchType = Union["tf.Tensor", Dict[str, "tf.Tensor"]]

CollatedData = TypeVar("CollatedData")
TorchBatchType = Union[Dict[str, "torch.Tensor"], CollatedData]

BT_API_GROUP = "Basic Transformations"
SSR_API_GROUP = "Sorting, Shuffling and Repartitioning"
SMJ_API_GROUP = "Splitting, Merging, Joining datasets"
GGA_API_GROUP = "Grouped and Global aggregations"
CD_API_GROUP = "Consuming Data"
IOC_API_GROUP = "I/O and Conversion"
IM_API_GROUP = "Inspecting Metadata"
E_API_GROUP = "Execution"


@PublicAPI
class Dataset:
    """A Dataset is a distributed data collection for data loading and processing.

    Datasets are distributed pipelines that produce ``ObjectRef[Block]`` outputs,
    where each block holds data in Arrow format, representing a shard of the overall
    data collection. The block also determines the unit of parallelism. For more
    details, see :ref:`Ray Data Key Concepts <data_key_concepts>`.

    Datasets can be created in multiple ways:

    * from external storage systems such as local disk, S3, HDFS etc. via the ``read_*()`` APIs.
    * from existing memory data via ``from_*()`` APIs
    * from synthetic data via ``range_*()`` APIs

    The (potentially processed) Dataset can be saved back to external storage systems
    via the ``write_*()`` APIs.

    Examples:
        .. testcode::
            :skipif: True

            import ray
            # Create dataset from synthetic data.
            ds = ray.data.range(1000)
            # Create dataset from in-memory data.
            ds = ray.data.from_items(
                [{"col1": i, "col2": i * 2} for i in range(1000)]
            )
            # Create dataset from external storage system.
            ds = ray.data.read_parquet("s3://bucket/path")
            # Save dataset back to external storage system.
            ds.write_csv("s3://bucket/output")

    Dataset has two kinds of operations: transformation, which takes in Dataset
    and outputs a new Dataset (e.g. :py:meth:`.map_batches()`); and consumption,
    which produces values (not a data stream) as output
    (e.g. :meth:`.iter_batches()`).

    Dataset transformations are lazy, with execution of the transformations being
    triggered by downstream consumption.

    Dataset supports parallel processing at scale:

    * transformations such as :py:meth:`.map_batches()`
    * aggregations such as :py:meth:`.min()`/:py:meth:`.max()`/:py:meth:`.mean()`,
    * grouping via :py:meth:`.groupby()`,
    * shuffling operations such as :py:meth:`.sort()`, :py:meth:`.random_shuffle()`, and :py:meth:`.repartition()`
    * joining via :py:meth:`.join()`

    Examples:
        >>> import ray
        >>> ds = ray.data.range(1000)
        >>> # Transform batches (Dict[str, np.ndarray]) with map_batches().
        >>> ds.map_batches(lambda batch: {"id": batch["id"] * 2})  # doctest: +ELLIPSIS
        MapBatches(<lambda>)
        +- Dataset(num_rows=1000, schema={id: int64})
        >>> # Compute the maximum.
        >>> ds.max("id")
        999
        >>> # Shuffle this dataset randomly.
        >>> ds.random_shuffle()  # doctest: +ELLIPSIS
        RandomShuffle
        +- Dataset(num_rows=1000, schema={id: int64})
        >>> # Sort it back in order.
        >>> ds.sort("id")  # doctest: +ELLIPSIS
        Sort
        +- Dataset(num_rows=1000, schema={id: int64})

    Both unexecuted and materialized Datasets can be passed between Ray tasks and
    actors without incurring a copy. Dataset supports conversion to/from several
    more featureful dataframe libraries (e.g., Spark, Dask, Modin, MARS), and are also
    compatible with distributed TensorFlow / PyTorch.
    """

    def __init__(
        self,
        plan: ExecutionPlan,
        logical_plan: LogicalPlan,
    ):
        """Construct a Dataset (internal API).

        The constructor is not part of the Dataset API. Use the ``ray.data.*``
        read methods to construct a dataset.
        """
        assert isinstance(plan, ExecutionPlan), type(plan)
        usage_lib.record_library_usage("dataset")  # Legacy telemetry name.

        self._plan = plan
        self._logical_plan = logical_plan
        self._plan.link_logical_plan(logical_plan)

        # Handle to currently running executor for this dataset.
        self._current_executor: Optional["Executor"] = None
        self._write_ds = None

        self._set_uuid(StatsManager.get_dataset_id_from_stats_actor())

    @staticmethod
    def copy(
        ds: "Dataset", _deep_copy: bool = False, _as: Optional[type] = None
    ) -> "Dataset":
        if not _as:
            _as = type(ds)
        if _deep_copy:
            return _as(ds._plan.deep_copy(), ds._logical_plan)
        else:
            return _as(ds._plan.copy(), ds._logical_plan)

    @PublicAPI(api_group=BT_API_GROUP)
    def map(
        self,
        fn: UserDefinedFunction[Dict[str, Any], Dict[str, Any]],
        *,
        compute: Optional[ComputeStrategy] = None,
        fn_args: Optional[Iterable[Any]] = None,
        fn_kwargs: Optional[Dict[str, Any]] = None,
        fn_constructor_args: Optional[Iterable[Any]] = None,
        fn_constructor_kwargs: Optional[Dict[str, Any]] = None,
        num_cpus: Optional[float] = None,
        num_gpus: Optional[float] = None,
        memory: Optional[float] = None,
        concurrency: Optional[Union[int, Tuple[int, int]]] = None,
        ray_remote_args_fn: Optional[Callable[[], Dict[str, Any]]] = None,
        **ray_remote_args,
    ) -> "Dataset":
        """Apply the given function to each row of this dataset.

        Use this method to transform your data. To learn more, see
        :ref:`Transforming rows <transforming_rows>`.

        You can use either a function or a callable class to perform the transformation.
        For functions, Ray Data uses stateless Ray tasks. For classes, Ray Data uses
        stateful Ray actors. For more information, see
        :ref:`Stateful Transforms <stateful_transforms>`.

        .. tip::

            If your transformation is vectorized like most NumPy or pandas operations,
            :meth:`~Dataset.map_batches` might be faster.

        .. warning::
            Specifying both ``num_cpus`` and ``num_gpus`` for map tasks is experimental,
            and may result in scheduling or stability issues. Please
            `report any issues <https://github.com/ray-project/ray/issues/new/choose>`_
            to the Ray team.

        Examples:

            .. testcode::

                import os
                from typing import Any, Dict
                import ray

                def parse_filename(row: Dict[str, Any]) -> Dict[str, Any]:
                    row["filename"] = os.path.basename(row["path"])
                    return row

                ds = (
                    ray.data.read_images("s3://anonymous@ray-example-data/image-datasets/simple", include_paths=True)
                    .map(parse_filename)
                )
                print(ds.schema())

            .. testoutput::

                Column    Type
                ------    ----
                image     numpy.ndarray(shape=(32, 32, 3), dtype=uint8)
                path      string
                filename  string

        Time complexity: O(dataset size / parallelism)

        Args:
            fn: The function to apply to each row, or a class type
                that can be instantiated to create such a callable.
            compute: This argument is deprecated. Use ``concurrency`` argument.
            fn_args: Positional arguments to pass to ``fn`` after the first argument.
                These arguments are top-level arguments to the underlying Ray task.
            fn_kwargs: Keyword arguments to pass to ``fn``. These arguments are
                top-level arguments to the underlying Ray task.
            fn_constructor_args: Positional arguments to pass to ``fn``'s constructor.
                You can only provide this if ``fn`` is a callable class. These arguments
                are top-level arguments in the underlying Ray actor construction task.
            fn_constructor_kwargs: Keyword arguments to pass to ``fn``'s constructor.
                This can only be provided if ``fn`` is a callable class. These arguments
                are top-level arguments in the underlying Ray actor construction task.
            num_cpus: The number of CPUs to reserve for each parallel map worker.
            num_gpus: The number of GPUs to reserve for each parallel map worker. For
                example, specify `num_gpus=1` to request 1 GPU for each parallel map
                worker.
            memory: The heap memory in bytes to reserve for each parallel map worker.
            concurrency: The semantics of this argument depend on the type of ``fn``:

                * If ``fn`` is a function and ``concurrency`` isn't set (default), the
                  actual concurrency is implicitly determined by the available
                  resources and number of input blocks.

                * If ``fn`` is a function and ``concurrency`` is an  int ``n``, Ray Data
                  launches *at most* ``n`` concurrent tasks.

                * If ``fn`` is a class and ``concurrency`` is an int ``n``, Ray Data
                  uses an actor  pool with *exactly* ``n`` workers.

                * If ``fn`` is a class and  ``concurrency`` is a tuple ``(m, n)``, Ray
                  Data uses an autoscaling actor pool from ``m`` to ``n`` workers.

                * If ``fn`` is a class and ``concurrency`` isn't set (default), this
                  method raises an error.

            ray_remote_args_fn: A function that returns a dictionary of remote args
                passed to each map worker. The purpose of this argument is to generate
                dynamic arguments for each actor/task, and will be called each time prior
                to initializing the worker. Args returned from this dict will always
                override the args in ``ray_remote_args``. Note: this is an advanced,
                experimental feature.
            ray_remote_args: Additional resource requirements to request from
                Ray for each map worker. See :func:`ray.remote` for details.

        .. seealso::

            :meth:`~Dataset.flat_map`
                Call this method to create new rows from existing ones. Unlike
                :meth:`~Dataset.map`, a function passed to
                :meth:`~Dataset.flat_map` can return multiple rows.

            :meth:`~Dataset.map_batches`
                Call this method to transform batches of data.
        """  # noqa: E501
        compute = get_compute_strategy(
            fn,
            fn_constructor_args=fn_constructor_args,
            compute=compute,
            concurrency=concurrency,
        )

        if num_cpus is not None:
            ray_remote_args["num_cpus"] = num_cpus

        if num_gpus is not None:
            ray_remote_args["num_gpus"] = num_gpus

        if memory is not None:
            ray_remote_args["memory"] = memory

        plan = self._plan.copy()
        map_op = MapRows(
            self._logical_plan.dag,
            fn,
            fn_args=fn_args,
            fn_kwargs=fn_kwargs,
            fn_constructor_args=fn_constructor_args,
            fn_constructor_kwargs=fn_constructor_kwargs,
            compute=compute,
            ray_remote_args_fn=ray_remote_args_fn,
            ray_remote_args=ray_remote_args,
        )
        logical_plan = LogicalPlan(map_op, self.context)
        return Dataset(plan, logical_plan)

    @Deprecated(message="Use set_name() instead", warning=True)
    def _set_name(self, name: Optional[str]):
        self.set_name(name)

    def set_name(self, name: Optional[str]):
        """Set the name of the dataset.

        Used as a prefix for metrics tags.
        """
        self._plan._dataset_name = name

    @property
    @Deprecated(message="Use name() instead", warning=True)
    def _name(self) -> Optional[str]:
        return self.name

    @property
    def name(self) -> Optional[str]:
        """Returns the user-defined dataset name"""
        return self._plan._dataset_name

    def get_dataset_id(self) -> str:
        """Unique ID of the dataset, including the dataset name,
        UUID, and current execution index.
        """
        return self._plan.get_dataset_id()

    @PublicAPI(api_group=BT_API_GROUP)
    def map_batches(
        self,
        fn: UserDefinedFunction[DataBatch, DataBatch],
        *,
        batch_size: Union[int, None, Literal["default"]] = None,
        compute: Optional[ComputeStrategy] = None,
        batch_format: Optional[str] = "default",
        zero_copy_batch: bool = False,
        fn_args: Optional[Iterable[Any]] = None,
        fn_kwargs: Optional[Dict[str, Any]] = None,
        fn_constructor_args: Optional[Iterable[Any]] = None,
        fn_constructor_kwargs: Optional[Dict[str, Any]] = None,
        num_cpus: Optional[float] = None,
        num_gpus: Optional[float] = None,
        memory: Optional[float] = None,
        concurrency: Optional[Union[int, Tuple[int, int]]] = None,
        ray_remote_args_fn: Optional[Callable[[], Dict[str, Any]]] = None,
        **ray_remote_args,
    ) -> "Dataset":
        """Apply the given function to batches of data.

        This method is useful for preprocessing data and performing inference. To learn
        more, see :ref:`Transforming batches <transforming_batches>`.

        You can use either a function or a callable class to perform the transformation.
        For functions, Ray Data uses stateless Ray tasks. For classes, Ray Data uses
        stateful Ray actors. For more information, see
        :ref:`Stateful Transforms <stateful_transforms>`.

        .. tip::
            To understand the format of the input to ``fn``, call :meth:`~Dataset.take_batch`
            on the dataset to get a batch in the same format as will be passed to ``fn``.

        .. tip::
            If ``fn`` doesn't mutate its input, set ``zero_copy_batch=True`` to improve
            performance and decrease memory utilization.

        .. warning::
            Specifying both ``num_cpus`` and ``num_gpus`` for map tasks is experimental,
            and may result in scheduling or stability issues. Please
            `report any issues <https://github.com/ray-project/ray/issues/new/choose>`_
            to the Ray team.

        Examples:

            Call :meth:`~Dataset.map_batches` to transform your data.

            .. testcode::

                from typing import Dict
                import numpy as np
                import ray

                def add_dog_years(batch: Dict[str, np.ndarray]) -> Dict[str, np.ndarray]:
                    batch["age_in_dog_years"] = 7 * batch["age"]
                    return batch

                ds = (
                    ray.data.from_items([
                        {"name": "Luna", "age": 4},
                        {"name": "Rory", "age": 14},
                        {"name": "Scout", "age": 9},
                    ])
                    .map_batches(add_dog_years)
                )
                ds.show()

            .. testoutput::

                {'name': 'Luna', 'age': 4, 'age_in_dog_years': 28}
                {'name': 'Rory', 'age': 14, 'age_in_dog_years': 98}
                {'name': 'Scout', 'age': 9, 'age_in_dog_years': 63}

            If your function returns large objects, yield outputs in chunks.

            .. testcode::

                from typing import Dict
                import ray
                import numpy as np

                def map_fn_with_large_output(batch: Dict[str, np.ndarray]) -> Dict[str, np.ndarray]:
                    for i in range(3):
                        yield {"large_output": np.ones((100, 1000))}

                ds = (
                    ray.data.from_items([1])
                    .map_batches(map_fn_with_large_output)
                )

            If you require stateful transfomation,
            use Python callable class. Here is an example showing how to use stateful transforms to create model inference workers, without having to reload the model on each call.

            .. testcode::

                from typing import Dict
                import numpy as np
                import torch
                import ray

                class TorchPredictor:

                    def __init__(self):
                        self.model = torch.nn.Identity().cuda()
                        self.model.eval()

                    def __call__(self, batch: Dict[str, np.ndarray]) -> Dict[str, np.ndarray]:
                        inputs = torch.as_tensor(batch["data"], dtype=torch.float32).cuda()
                        with torch.inference_mode():
                            batch["output"] = self.model(inputs).detach().cpu().numpy()
                        return batch

                ds = (
                    ray.data.from_numpy(np.ones((32, 100)))
                    .map_batches(
                        TorchPredictor,
                        # Two workers with one GPU each
                        concurrency=2,
                        # Batch size is required if you're using GPUs.
                        batch_size=4,
                        num_gpus=1
                    )
                )

            To learn more, see
            :ref:`End-to-end: Offline Batch Inference <batch_inference_home>`.

        Args:
            fn: The function or generator to apply to a record batch, or a class type
                that can be instantiated to create such a callable. Note ``fn`` must be
                pickle-able.
            batch_size: The desired number of rows in each batch, or ``None`` to use
                entire blocks as batches (blocks may contain different numbers of rows).
                The actual size of the batch provided to ``fn`` may be smaller than
                ``batch_size`` if ``batch_size`` doesn't evenly divide the block(s) sent
                to a given map task. Default ``batch_size`` is ``None``.
            compute: This argument is deprecated. Use ``concurrency`` argument.
            batch_format: If ``"default"`` or ``"numpy"``, batches are
                ``Dict[str, numpy.ndarray]``. If ``"pandas"``, batches are
                ``pandas.DataFrame``. If ``"pyarrow"``, batches are
                ``pyarrow.Table``.
            zero_copy_batch: Whether ``fn`` should be provided zero-copy, read-only
                batches. If this is ``True`` and no copy is required for the
                ``batch_format`` conversion, the batch is a zero-copy, read-only
                view on data in Ray's object store, which can decrease memory
                utilization and improve performance. If this is ``False``, the batch
                is writable, which requires an extra copy to guarantee.
                If ``fn`` mutates its input, this needs to be ``False`` in order to
                avoid "assignment destination is read-only" or "buffer source array is
                read-only" errors. Default is ``False``.
            fn_args: Positional arguments to pass to ``fn`` after the first argument.
                These arguments are top-level arguments to the underlying Ray task.
            fn_kwargs: Keyword arguments to pass to ``fn``. These arguments are
                top-level arguments to the underlying Ray task.
            fn_constructor_args: Positional arguments to pass to ``fn``'s constructor.
                You can only provide this if ``fn`` is a callable class. These arguments
                are top-level arguments in the underlying Ray actor construction task.
            fn_constructor_kwargs: Keyword arguments to pass to ``fn``'s constructor.
                This can only be provided if ``fn`` is a callable class. These arguments
                are top-level arguments in the underlying Ray actor construction task.
            num_cpus: The number of CPUs to reserve for each parallel map worker.
            num_gpus: The number of GPUs to reserve for each parallel map worker. For
                example, specify `num_gpus=1` to request 1 GPU for each parallel map
                worker.
            memory: The heap memory in bytes to reserve for each parallel map worker.
            concurrency: The semantics of this argument depend on the type of ``fn``:

                * If ``fn`` is a function and ``concurrency`` isn't set (default), the
                  actual concurrency is implicitly determined by the available
                  resources and number of input blocks.

                * If ``fn`` is a function and ``concurrency`` is an  int ``n``, Ray Data
                  launches *at most* ``n`` concurrent tasks.

                * If ``fn`` is a class and ``concurrency`` is an int ``n``, Ray Data
                  uses an actor  pool with *exactly* ``n`` workers.

                * If ``fn`` is a class and  ``concurrency`` is a tuple ``(m, n)``, Ray
                  Data uses an autoscaling actor pool from ``m`` to ``n`` workers.

                * If ``fn`` is a class and ``concurrency`` isn't set (default), this
                  method raises an error.

            ray_remote_args_fn: A function that returns a dictionary of remote args
                passed to each map worker. The purpose of this argument is to generate
                dynamic arguments for each actor/task, and will be called each time prior
                to initializing the worker. Args returned from this dict will always
                override the args in ``ray_remote_args``. Note: this is an advanced,
                experimental feature.
            ray_remote_args: Additional resource requirements to request from
                Ray for each map worker. See :func:`ray.remote` for details.

        .. note::

            The size of the batches provided to ``fn`` might be smaller than the
            specified ``batch_size`` if ``batch_size`` doesn't evenly divide the
            block(s) sent to a given map task.

            If ``batch_size`` is set and each input block is smaller than the
            ``batch_size``, Ray Data will bundle up many blocks as the input for one
            task, until their total size is equal to or greater than the given
            ``batch_size``.
            If ``batch_size`` is not set, the bundling will not be performed. Each task
            will receive only one input block.

        .. seealso::

            :meth:`~Dataset.iter_batches`
                Call this function to iterate over batches of data.

            :meth:`~Dataset.take_batch`
                Call this function to get a batch of data from the dataset
                in the same format as will be passed to the `fn` function of
                :meth:`~Dataset.map_batches`.

            :meth:`~Dataset.flat_map`
                Call this method to create new records from existing ones. Unlike
                :meth:`~Dataset.map`, a function passed to :meth:`~Dataset.flat_map`
                can return multiple records.

            :meth:`~Dataset.map`
                Call this method to transform one record at time.

        """  # noqa: E501
        use_gpus = num_gpus is not None and num_gpus > 0
        if use_gpus and (batch_size is None or batch_size == "default"):
            raise ValueError(
                "You must provide `batch_size` to `map_batches` when requesting GPUs. "
                "The optimal batch size depends on the model, data, and GPU used. "
                "We recommend using the largest batch size that doesn't result "
                "in your GPU device running out of memory. You can view the GPU memory "
                "usage via the Ray dashboard."
            )

        if isinstance(batch_size, int) and batch_size < 1:
            raise ValueError("Batch size can't be negative or 0")

        return self._map_batches_without_batch_size_validation(
            fn,
            batch_size=batch_size,
            compute=compute,
            batch_format=batch_format,
            zero_copy_batch=zero_copy_batch,
            fn_args=fn_args,
            fn_kwargs=fn_kwargs,
            fn_constructor_args=fn_constructor_args,
            fn_constructor_kwargs=fn_constructor_kwargs,
            num_cpus=num_cpus,
            num_gpus=num_gpus,
            memory=memory,
            concurrency=concurrency,
            ray_remote_args_fn=ray_remote_args_fn,
            **ray_remote_args,
        )

    def _map_batches_without_batch_size_validation(
        self,
        fn: UserDefinedFunction[DataBatch, DataBatch],
        *,
        batch_size: Union[int, None, Literal["default"]],
        compute: Optional[ComputeStrategy],
        batch_format: Optional[str],
        zero_copy_batch: bool,
        fn_args: Optional[Iterable[Any]],
        fn_kwargs: Optional[Dict[str, Any]],
        fn_constructor_args: Optional[Iterable[Any]],
        fn_constructor_kwargs: Optional[Dict[str, Any]],
        num_cpus: Optional[float],
        num_gpus: Optional[float],
        memory: Optional[float],
        concurrency: Optional[Union[int, Tuple[int, int]]],
        ray_remote_args_fn: Optional[Callable[[], Dict[str, Any]]],
        **ray_remote_args,
    ):
        # NOTE: The `map_groups` implementation calls `map_batches` with
        # `batch_size=None`. The issue is that if you request GPUs with
        # `batch_size=None`, then `map_batches` raises a value error. So, to allow users
        # to call `map_groups` with  GPUs, we need a separate method that doesn't
        # perform batch size validation.

        if batch_size == "default":
            warnings.warn(
                "Passing 'default' to `map_batches` is deprecated and won't be "
                "supported after September 2025. Use `batch_size=None` instead.",
                DeprecationWarning,
            )
            batch_size = None

        compute = get_compute_strategy(
            fn,
            fn_constructor_args=fn_constructor_args,
            compute=compute,
            concurrency=concurrency,
        )

        if num_cpus is not None:
            ray_remote_args["num_cpus"] = num_cpus

        if num_gpus is not None:
            ray_remote_args["num_gpus"] = num_gpus

        if memory is not None:
            ray_remote_args["memory"] = memory

        batch_format = _apply_batch_format(batch_format)
        if batch_format not in VALID_BATCH_FORMATS:
            raise ValueError(
                f"The batch format must be one of {VALID_BATCH_FORMATS}, got: "
                f"{batch_format}"
            )

        plan = self._plan.copy()
        map_batches_op = MapBatches(
            self._logical_plan.dag,
            fn,
            batch_size=batch_size,
            batch_format=batch_format,
            zero_copy_batch=zero_copy_batch,
            min_rows_per_bundled_input=batch_size,
            fn_args=fn_args,
            fn_kwargs=fn_kwargs,
            fn_constructor_args=fn_constructor_args,
            fn_constructor_kwargs=fn_constructor_kwargs,
            compute=compute,
            ray_remote_args_fn=ray_remote_args_fn,
            ray_remote_args=ray_remote_args,
        )
        logical_plan = LogicalPlan(map_batches_op, self.context)
        return Dataset(plan, logical_plan)

    @PublicAPI(api_group=BT_API_GROUP)
    def add_column(
        self,
        col: str,
        fn: Callable[
            [DataBatch],
            DataBatchColumn,
        ],
        *,
        batch_format: Optional[str] = "pandas",
        compute: Optional[str] = None,
        concurrency: Optional[int] = None,
        **ray_remote_args,
    ) -> "Dataset":
        """Add the given column to the dataset.

        A function generating the new column values given the batch in pyarrow or pandas
        format must be specified. This function must operate on batches of
        `batch_format`.

        Examples:


            >>> import ray
            >>> ds = ray.data.range(100)
            >>> ds.schema()
            Column  Type
            ------  ----
            id      int64

            Add a new column equal to ``id * 2``.

            >>> ds.add_column("new_id", lambda df: df["id"] * 2).schema()
            Column  Type
            ------  ----
            id      int64
            new_id  int64

        Time complexity: O(dataset size / parallelism)

        Args:
            col: Name of the column to add. If the name already exists, the
                column is overwritten.
            fn: Map function generating the column values given a batch of
                records in pandas format.
            batch_format: If ``"default"`` or ``"numpy"``, batches are
                ``Dict[str, numpy.ndarray]``. If ``"pandas"``, batches are
                ``pandas.DataFrame``. If ``"pyarrow"``, batches are
                ``pyarrow.Table``. If ``"numpy"``, batches are
                ``Dict[str, numpy.ndarray]``.
            compute: This argument is deprecated. Use ``concurrency`` argument.
            concurrency: The maximum number of Ray workers to use concurrently.
            ray_remote_args: Additional resource requirements to request from
                Ray (e.g., num_gpus=1 to request GPUs for the map tasks). See
                :func:`ray.remote` for details.
        """
        # Check that batch_format
        accepted_batch_formats = ["pandas", "pyarrow", "numpy"]
        if batch_format not in accepted_batch_formats:
            raise ValueError(
                f"batch_format argument must be on of {accepted_batch_formats}, "
                f"got: {batch_format}"
            )

        def add_column(batch: DataBatch) -> DataBatch:
            column = fn(batch)
            if batch_format == "pandas":
                import pandas as pd

                # The index of the column must be set
                # to align with the index of the batch.
                if (
                    isinstance(column, pd.Series)
                    or isinstance(column, pd.DataFrame)
                    or isinstance(column, pd.Index)
                ):
                    column.index = batch.index
                batch.loc[:, col] = column
                return batch
            elif batch_format == "pyarrow":
                import pyarrow as pa

                assert isinstance(column, (pa.Array, pa.ChunkedArray)), (
                    f"For pyarrow batch format, the function must return a pyarrow "
                    f"Array, got: {type(column)}"
                )
                # Historically, this method was written for pandas batch format.
                # To resolve https://github.com/ray-project/ray/issues/48090,
                # we also allow pyarrow batch format which is preferred but would be
                # a breaking change to enforce.

                # For pyarrow, the index of the column will be -1 if it is missing in
                # which case we'll want to append it
                column_idx = batch.schema.get_field_index(col)
                if column_idx == -1:
                    return batch.append_column(col, column)
                else:
                    return batch.set_column(column_idx, col, column)

            else:
                # batch format is assumed to be numpy since we checked at the
                # beginning of the add_column function
                assert isinstance(column, np.ndarray), (
                    f"For numpy batch format, the function must return a "
                    f"numpy.ndarray, got: {type(column)}"
                )
                batch[col] = column
                return batch

        if not callable(fn):
            raise ValueError("`fn` must be callable, got {}".format(fn))

        return self.map_batches(
            add_column,
            batch_format=batch_format,
            compute=compute,
            concurrency=concurrency,
            zero_copy_batch=False,
            **ray_remote_args,
        )

    @PublicAPI(api_group=BT_API_GROUP)
    def distinct(
        self,
        keys: Optional[List[str]] = None,
        keep: Union[Literal["first", "last"], bool] = "first",
    ) -> "Dataset":
        """
        Remove duplicate rows from the dataset.

        This method is useful for preprocessing data by eliminating redundant entries. It can operate
        on all columns (default) or only on a set of columns specified by ``keys``, supporting flexible
        deduplication strategies similar to those in pandas.

        .. tip::
            Setting ``keys`` allows you to find unique values based on one or more chosen columns,
            while other columns retain their values from the row selected based on ``keep``.

        .. warning::
            ``distinct`` is an expensive operation that requires shuffling data across the cluster.
            Large datasets may incur significant computation and memory cost.

        Examples:

            Remove duplicate rows across all columns:

            .. testcode::

                import ray
                import pyarrow as pa

                ds = ray.data.from_arrow(pa.table({"a": [1,2,1,2,3], "b": ["x","y","x","y","z"]}))
                print(ds.distinct().sort(key=["a","b"]).take_all())

            .. testoutput::

                [{'a': 1, 'b': 'x'}, {'a': 2, 'b': 'y'}, {'a': 3, 'b': 'z'}]

            Remove duplicates based on a subset of columns:

            .. testcode::

                print(ds.distinct(keys=["a"]).sort(key=["a"]).take_all())

            .. testoutput::

                [{'a': 1, 'b': 'x'}, {'a': 2, 'b': 'y'}, {'a': 3, 'b': 'z'}]

            Remove duplicates using the 'last' occurrence for each group:

            .. testcode::

                print(ds.distinct(keys=["a"], keep="last").sort(key=["a"]).take_all())

            .. testoutput::

                [{'a': 1, 'b': 'x'}, {'a': 2, 'b': 'y'}, {'a': 3, 'b': 'z'}]

            Remove all rows that have duplicates (keep only values that appear exactly once in the keys):

            .. testcode::

                ds2 = ray.data.from_arrow(pa.table({"a": [1,1,2,3,3,4], "b": ["x","x","y","z","z","w"]}))
                print(ds2.distinct(keys=["a"], keep=False).sort(key=["a"]).take_all())

            .. testoutput::

                [{'a': 2, 'b': 'y'}, {'a': 4, 'b': 'w'}]

        Args:
            keys: List of columns to consider for identifying duplicates. Only the values in these columns are checked for duplication. If None, all columns are used. Defaults to None.
            keep: Determines which duplicates (if any) to keep.
                - 'first': Keep the first occurrence of each set of duplicates.
                - 'last': Keep the last occurrence of each set of duplicates.
<<<<<<< HEAD
                - False: Drop all duplicates (only unique rows by ``keys`` are kept). Defaults to 'first'.
=======
                - False: Drop all duplicates (only unique rows by ``keys`` are kept).
>>>>>>> f3a43429

        Returns:
            A new dataset with duplicate rows removed as specified.

        .. note::

            If you use ``keys``, only the specified columns are considered for uniqueness.
            Non-subset columns retain the value for whichever row is kept (first, last, etc.).

            For very large datasets, this operation will shuffle and regroup the full dataset,
            which may result in memory pressure or dramatically increased execution time.

        """
        import pandas as pd

        all_cols = self.columns()
        if not all_cols:
            return self

        subset_cols = keys if keys is not None else all_cols

        if keep not in ("first", "last", False):
            raise ValueError(f"keep must be 'first', 'last', or False, got {keep}")

        if keep is False:

            def only_uniques(batch: pd.DataFrame) -> pd.DataFrame:
                dupe_mask = batch.duplicated(subset=subset_cols, keep=False)
                return batch[~dupe_mask]

            self = self.map_batches(
                only_uniques,
                batch_format="pandas",
                zero_copy_batch=False,
            )

            def keep_one_per_group(batch: pa.Table) -> pa.Table:
                if batch.num_rows == 1:
                    return batch
                return batch.slice(0, 0)  # drop group

            return self.groupby(subset_cols).map_groups(
                keep_one_per_group, batch_format="pyarrow"
            )

        else:

            def drop_pandas_dups(batch: pd.DataFrame) -> pd.DataFrame:
                return batch.drop_duplicates(subset=subset_cols, keep=keep)

            self = self.map_batches(
                drop_pandas_dups,
                batch_format="pandas",
                zero_copy_batch=False,
            )
            if keep == "first":

                def take_first(batch: pa.Table) -> pa.Table:
                    return batch.slice(0, 1)

                reducer = take_first
            else:

                def take_last(batch: pa.Table) -> pa.Table:
                    return batch.slice(batch.num_rows - 1, 1)

                reducer = take_last

            return self.groupby(subset_cols).map_groups(reducer, batch_format="pyarrow")

    @PublicAPI(api_group=BT_API_GROUP)
    def drop_columns(
        self,
        cols: List[str],
        *,
        compute: Optional[str] = None,
        concurrency: Optional[int] = None,
        **ray_remote_args,
    ) -> "Dataset":
        """Drop one or more columns from the dataset.

        Examples:

            >>> import ray
            >>> ds = ray.data.read_parquet("s3://anonymous@ray-example-data/iris.parquet")
            >>> ds.schema()
            Column        Type
            ------        ----
            sepal.length  double
            sepal.width   double
            petal.length  double
            petal.width   double
            variety       string
            >>> ds.drop_columns(["variety"]).schema()
            Column        Type
            ------        ----
            sepal.length  double
            sepal.width   double
            petal.length  double
            petal.width   double

        Time complexity: O(dataset size / parallelism)

        Args:
            cols: Names of the columns to drop. If any name does not exist,
                an exception is raised. Column names must be unique.
            compute: This argument is deprecated. Use ``concurrency`` argument.
            concurrency: The maximum number of Ray workers to use concurrently.
            ray_remote_args: Additional resource requirements to request from
                Ray (e.g., num_gpus=1 to request GPUs for the map tasks). See
                :func:`ray.remote` for details.
        """  # noqa: E501

        if len(cols) != len(set(cols)):
            raise ValueError(f"drop_columns expects unique column names, got: {cols}")

        def drop_columns(batch):
            return batch.drop(cols)

        return self.map_batches(
            drop_columns,
            batch_format="pyarrow",
            zero_copy_batch=True,
            compute=compute,
            concurrency=concurrency,
            **ray_remote_args,
        )

    @PublicAPI(api_group=BT_API_GROUP)
    def select_columns(
        self,
        cols: Union[str, List[str]],
        *,
        compute: Union[str, ComputeStrategy] = None,
        concurrency: Optional[int] = None,
        **ray_remote_args,
    ) -> "Dataset":
        """Select one or more columns from the dataset.

        Specified columns must be in the dataset schema.

        .. tip::
            If you're reading parquet files with :meth:`ray.data.read_parquet`,
            you might be able to speed it up by using projection pushdown; see
            :ref:`Parquet column pruning <parquet_column_pruning>` for details.

        Examples:

            >>> import ray
            >>> ds = ray.data.read_parquet("s3://anonymous@ray-example-data/iris.parquet")
            >>> ds.schema()
            Column        Type
            ------        ----
            sepal.length  double
            sepal.width   double
            petal.length  double
            petal.width   double
            variety       string
            >>> ds.select_columns(["sepal.length", "sepal.width"]).schema()
            Column        Type
            ------        ----
            sepal.length  double
            sepal.width   double

        Time complexity: O(dataset size / parallelism)

        Args:
            cols: Names of the columns to select. If a name isn't in the
                dataset schema, an exception is raised. Columns also should be unique.
            compute: This argument is deprecated. Use ``concurrency`` argument.
            concurrency: The maximum number of Ray workers to use concurrently.
            ray_remote_args: Additional resource requirements to request from
                Ray (e.g., num_gpus=1 to request GPUs for the map tasks). See
                :func:`ray.remote` for details.
        """  # noqa: E501
        if isinstance(cols, str):
            cols = [cols]
        elif isinstance(cols, list):
            if not all(isinstance(col, str) for col in cols):
                raise ValueError(
                    "select_columns requires all elements of 'cols' to be strings."
                )
        else:
            raise TypeError(
                "select_columns requires 'cols' to be a string or a list of strings."
            )

        if not cols:
            raise ValueError("select_columns requires at least one column to select.")

        if len(cols) != len(set(cols)):
            raise ValueError(
                "select_columns expected unique column names, "
                f"got duplicate column names: {cols}"
            )

        # Don't feel like we really need this
        from ray.data._internal.compute import TaskPoolStrategy

        compute = TaskPoolStrategy(size=concurrency)

        plan = self._plan.copy()
        select_op = Project(
            self._logical_plan.dag,
            cols=cols,
            cols_rename=None,
            compute=compute,
            ray_remote_args=ray_remote_args,
        )
        logical_plan = LogicalPlan(select_op, self.context)
        return Dataset(plan, logical_plan)

    @PublicAPI(api_group=BT_API_GROUP)
    def rename_columns(
        self,
        names: Union[List[str], Dict[str, str]],
        *,
        concurrency: Optional[Union[int, Tuple[int, int]]] = None,
        **ray_remote_args,
    ):
        """Rename columns in the dataset.

        Examples:

            >>> import ray
            >>> ds = ray.data.read_parquet("s3://anonymous@ray-example-data/iris.parquet")
            >>> ds.schema()
            Column        Type
            ------        ----
            sepal.length  double
            sepal.width   double
            petal.length  double
            petal.width   double
            variety       string

            You can pass a dictionary mapping old column names to new column names.

            >>> ds.rename_columns({"variety": "category"}).schema()
            Column        Type
            ------        ----
            sepal.length  double
            sepal.width   double
            petal.length  double
            petal.width   double
            category      string

            Or you can pass a list of new column names.

            >>> ds.rename_columns(
            ...     ["sepal_length", "sepal_width", "petal_length", "petal_width", "variety"]
            ... ).schema()
            Column        Type
            ------        ----
            sepal_length  double
            sepal_width   double
            petal_length  double
            petal_width   double
            variety       string

        Args:
            names: A dictionary that maps old column names to new column names, or a
                list of new column names.
            concurrency: The maximum number of Ray workers to use concurrently.
            ray_remote_args: Additional resource requirements to request from
                Ray (e.g., num_gpus=1 to request GPUs for the map tasks). See
                :func:`ray.remote` for details.
        """  # noqa: E501

        if isinstance(names, dict):
            if not names:
                raise ValueError("rename_columns received 'names' with no entries.")

            if len(names.values()) != len(set(names.values())):
                raise ValueError(
                    f"rename_columns received duplicate values in the 'names': {names}"
                )

            if not all(
                isinstance(k, str) and isinstance(v, str) for k, v in names.items()
            ):
                raise ValueError(
                    "rename_columns requires both keys and values in the 'names' "
                    "to be strings."
                )

            cols_rename = names
        elif isinstance(names, list):
            if not names:
                raise ValueError(
                    "rename_columns requires 'names' with at least one column name."
                )

            if len(names) != len(set(names)):
                raise ValueError(
                    f"rename_columns received duplicate values in the 'names': {names}"
                )

            if not all(isinstance(col, str) for col in names):
                raise ValueError(
                    "rename_columns requires all elements in the 'names' to be strings."
                )

            current_names = self.schema().names
            if len(current_names) != len(names):
                raise ValueError(
                    f"rename_columns requires 'names': {names} length match current "
                    f"schema names: {current_names}."
                )

            cols_rename = dict(zip(current_names, names))
        else:
            raise TypeError(
                f"rename_columns expected names to be either List[str] or "
                f"Dict[str, str], got {type(names)}."
            )

        if concurrency is not None and not isinstance(concurrency, int):
            raise ValueError(
                f"Expected `concurrency` to be an integer or `None`, but "
                f"got {concurrency}."
            )

        # Construct the plan and project operation
        from ray.data._internal.compute import TaskPoolStrategy

        compute = TaskPoolStrategy(size=concurrency)

        plan = self._plan.copy()
        select_op = Project(
            self._logical_plan.dag,
            cols=None,
            cols_rename=cols_rename,
            compute=compute,
            ray_remote_args=ray_remote_args,
        )
        logical_plan = LogicalPlan(select_op, self.context)
        return Dataset(plan, logical_plan)

    @PublicAPI(api_group=BT_API_GROUP)
    def flat_map(
        self,
        fn: UserDefinedFunction[Dict[str, Any], List[Dict[str, Any]]],
        *,
        compute: Optional[ComputeStrategy] = None,
        fn_args: Optional[Iterable[Any]] = None,
        fn_kwargs: Optional[Dict[str, Any]] = None,
        fn_constructor_args: Optional[Iterable[Any]] = None,
        fn_constructor_kwargs: Optional[Dict[str, Any]] = None,
        num_cpus: Optional[float] = None,
        num_gpus: Optional[float] = None,
        memory: Optional[float] = None,
        concurrency: Optional[Union[int, Tuple[int, int]]] = None,
        ray_remote_args_fn: Optional[Callable[[], Dict[str, Any]]] = None,
        **ray_remote_args,
    ) -> "Dataset":
        """Apply the given function to each row and then flatten results.

        Use this method if your transformation returns multiple rows for each input
        row.

        You can use either a function or a callable class to perform the transformation.
        For functions, Ray Data uses stateless Ray tasks. For classes, Ray Data uses
        stateful Ray actors. For more information, see
        :ref:`Stateful Transforms <stateful_transforms>`.

        .. tip::
            :meth:`~Dataset.map_batches` can also modify the number of rows. If your
            transformation is vectorized like most NumPy and pandas operations,
            it might be faster.

        .. warning::
            Specifying both ``num_cpus`` and ``num_gpus`` for map tasks is experimental,
            and may result in scheduling or stability issues. Please
            `report any issues <https://github.com/ray-project/ray/issues/new/choose>`_
            to the Ray team.

        Examples:

            .. testcode::

                from typing import Any, Dict, List
                import ray

                def duplicate_row(row: Dict[str, Any]) -> List[Dict[str, Any]]:
                    return [row] * 2

                print(
                    ray.data.range(3)
                    .flat_map(duplicate_row)
                    .take_all()
                )

            .. testoutput::

                [{'id': 0}, {'id': 0}, {'id': 1}, {'id': 1}, {'id': 2}, {'id': 2}]

        Time complexity: O(dataset size / parallelism)

        Args:
            fn: The function or generator to apply to each record, or a class type
                that can be instantiated to create such a callable.
            compute: This argument is deprecated. Use ``concurrency`` argument.
            fn_args: Positional arguments to pass to ``fn`` after the first argument.
                These arguments are top-level arguments to the underlying Ray task.
            fn_kwargs: Keyword arguments to pass to ``fn``. These arguments are
                top-level arguments to the underlying Ray task.
            fn_constructor_args: Positional arguments to pass to ``fn``'s constructor.
                You can only provide this if ``fn`` is a callable class. These arguments
                are top-level arguments in the underlying Ray actor construction task.
            fn_constructor_kwargs: Keyword arguments to pass to ``fn``'s constructor.
                This can only be provided if ``fn`` is a callable class. These arguments
                are top-level arguments in the underlying Ray actor construction task.
            num_cpus: The number of CPUs to reserve for each parallel map worker.
            num_gpus: The number of GPUs to reserve for each parallel map worker. For
                example, specify `num_gpus=1` to request 1 GPU for each parallel map
                worker.
            memory: The heap memory in bytes to reserve for each parallel map worker.
            concurrency: The semantics of this argument depend on the type of ``fn``:

                * If ``fn`` is a function and ``concurrency`` isn't set (default), the
                  actual concurrency is implicitly determined by the available
                  resources and number of input blocks.

                * If ``fn`` is a function and ``concurrency`` is an  int ``n``, Ray Data
                  launches *at most* ``n`` concurrent tasks.

                * If ``fn`` is a class and ``concurrency`` is an int ``n``, Ray Data
                  uses an actor  pool with *exactly* ``n`` workers.

                * If ``fn`` is a class and  ``concurrency`` is a tuple ``(m, n)``, Ray
                  Data uses an autoscaling actor pool from ``m`` to ``n`` workers.

                * If ``fn`` is a class and ``concurrency`` isn't set (default), this
                  method raises an error.

            ray_remote_args_fn: A function that returns a dictionary of remote args
                passed to each map worker. The purpose of this argument is to generate
                dynamic arguments for each actor/task, and will be called each time
                prior to initializing the worker. Args returned from this dict will
                always override the args in ``ray_remote_args``. Note: this is an
                advanced, experimental feature.
            ray_remote_args: Additional resource requirements to request from
                Ray for each map worker. See :func:`ray.remote` for details.

        .. seealso::

            :meth:`~Dataset.map_batches`
                Call this method to transform batches of data.

            :meth:`~Dataset.map`
                Call this method to transform one row at time.
        """
        compute = get_compute_strategy(
            fn,
            fn_constructor_args=fn_constructor_args,
            compute=compute,
            concurrency=concurrency,
        )

        if num_cpus is not None:
            ray_remote_args["num_cpus"] = num_cpus

        if num_gpus is not None:
            ray_remote_args["num_gpus"] = num_gpus

        if memory is not None:
            ray_remote_args["memory"] = memory

        plan = self._plan.copy()
        op = FlatMap(
            input_op=self._logical_plan.dag,
            fn=fn,
            fn_args=fn_args,
            fn_kwargs=fn_kwargs,
            fn_constructor_args=fn_constructor_args,
            fn_constructor_kwargs=fn_constructor_kwargs,
            compute=compute,
            ray_remote_args_fn=ray_remote_args_fn,
            ray_remote_args=ray_remote_args,
        )
        logical_plan = LogicalPlan(op, self.context)
        return Dataset(plan, logical_plan)

    @PublicAPI(api_group=BT_API_GROUP)
    def filter(
        self,
        fn: Optional[UserDefinedFunction[Dict[str, Any], bool]] = None,
        expr: Optional[str] = None,
        *,
        compute: Union[str, ComputeStrategy] = None,
        fn_args: Optional[Iterable[Any]] = None,
        fn_kwargs: Optional[Dict[str, Any]] = None,
        fn_constructor_args: Optional[Iterable[Any]] = None,
        fn_constructor_kwargs: Optional[Dict[str, Any]] = None,
        concurrency: Optional[Union[int, Tuple[int, int]]] = None,
        ray_remote_args_fn: Optional[Callable[[], Dict[str, Any]]] = None,
        **ray_remote_args,
    ) -> "Dataset":
        """Filter out rows that don't satisfy the given predicate.

        You can use either a function or a callable class or an expression string to
        perform the transformation.
        For functions, Ray Data uses stateless Ray tasks. For classes, Ray Data uses
        stateful Ray actors. For more information, see
        :ref:`Stateful Transforms <stateful_transforms>`.

        .. tip::
           If you use the `expr` parameter with a Python expression string, Ray Data
           optimizes your filter with native Arrow interfaces.

        Examples:

            >>> import ray
            >>> ds = ray.data.range(100)
            >>> ds.filter(expr="id <= 4").take_all()
            [{'id': 0}, {'id': 1}, {'id': 2}, {'id': 3}, {'id': 4}]

        Time complexity: O(dataset size / parallelism)

        Args:
            fn: The predicate to apply to each row, or a class type
                that can be instantiated to create such a callable.
            expr: An expression string needs to be a valid Python expression that
                will be converted to ``pyarrow.dataset.Expression`` type.
            fn_args: Positional arguments to pass to ``fn`` after the first argument.
                These arguments are top-level arguments to the underlying Ray task.
            fn_kwargs: Keyword arguments to pass to ``fn``. These arguments are
                top-level arguments to the underlying Ray task.
            fn_constructor_args: Positional arguments to pass to ``fn``'s constructor.
                You can only provide this if ``fn`` is a callable class. These arguments
                are top-level arguments in the underlying Ray actor construction task.
            fn_constructor_kwargs: Keyword arguments to pass to ``fn``'s constructor.
                This can only be provided if ``fn`` is a callable class. These arguments
                are top-level arguments in the underlying Ray actor construction task.
            compute: This argument is deprecated. Use ``concurrency`` argument.
            concurrency: The semantics of this argument depend on the type of ``fn``:

                * If ``fn`` is a function and ``concurrency`` isn't set (default), the
                  actual concurrency is implicitly determined by the available
                  resources and number of input blocks.

                * If ``fn`` is a function and ``concurrency`` is an  int ``n``, Ray Data
                  launches *at most* ``n`` concurrent tasks.

                * If ``fn`` is a class and ``concurrency`` is an int ``n``, Ray Data
                  uses an actor  pool with *exactly* ``n`` workers.

                * If ``fn`` is a class and  ``concurrency`` is a tuple ``(m, n)``, Ray
                  Data uses an autoscaling actor pool from ``m`` to ``n`` workers.

                * If ``fn`` is a class and ``concurrency`` isn't set (default), this
                  method raises an error.

            ray_remote_args_fn: A function that returns a dictionary of remote args
                passed to each map worker. The purpose of this argument is to generate
                dynamic arguments for each actor/task, and will be called each time
                prior to initializing the worker. Args returned from this dict will
                always override the args in ``ray_remote_args``. Note: this is an
                advanced, experimental feature.
            ray_remote_args: Additional resource requirements to request from
                Ray (e.g., num_gpus=1 to request GPUs for the map tasks). See
                :func:`ray.remote` for details.
        """
        # Ensure exactly one of fn or expr is provided
        resolved_expr = None
        if not ((fn is None) ^ (expr is None)):
            raise ValueError("Exactly one of 'fn' or 'expr' must be provided.")
        elif expr is not None:
            if (
                fn_args is not None
                or fn_kwargs is not None
                or fn_constructor_args is not None
                or fn_constructor_kwargs is not None
            ):
                raise ValueError(
                    "when 'expr' is used, 'fn_args/fn_kwargs' or 'fn_constructor_args/fn_constructor_kwargs' can not be used."
                )
            from ray.data._internal.compute import TaskPoolStrategy
            from ray.data._internal.planner.plan_expression.expression_evaluator import (  # noqa: E501
                ExpressionEvaluator,
            )

            # TODO: (srinathk) bind the expression to the actual schema.
            # If fn is a string, convert it to a pyarrow.dataset.Expression
            # Initialize ExpressionEvaluator with valid columns, if available
            resolved_expr = ExpressionEvaluator.get_filters(expression=expr)

            compute = TaskPoolStrategy(size=concurrency)
        else:
            warnings.warn(
                "Use 'expr' instead of 'fn' when possible for performant filters."
            )

            if callable(fn):
                compute = get_compute_strategy(
                    fn=fn,
                    fn_constructor_args=fn_constructor_args,
                    compute=compute,
                    concurrency=concurrency,
                )
            else:
                raise ValueError(
                    f"fn must be a UserDefinedFunction, but got "
                    f"{type(fn).__name__} instead."
                )

        plan = self._plan.copy()
        op = Filter(
            input_op=self._logical_plan.dag,
            fn=fn,
            fn_args=fn_args,
            fn_kwargs=fn_kwargs,
            fn_constructor_args=fn_constructor_args,
            fn_constructor_kwargs=fn_constructor_kwargs,
            filter_expr=resolved_expr,
            compute=compute,
            ray_remote_args_fn=ray_remote_args_fn,
            ray_remote_args=ray_remote_args,
        )
        logical_plan = LogicalPlan(op, self.context)
        return Dataset(plan, logical_plan)

    @AllToAllAPI
    @PublicAPI(api_group=SSR_API_GROUP)
    def repartition(
        self,
        num_blocks: Optional[int] = None,
        target_num_rows_per_block: Optional[int] = None,
        *,
        shuffle: bool = False,
        keys: Optional[List[str]] = None,
        sort: bool = False,
    ) -> "Dataset":
        """Repartition the :class:`Dataset` into exactly this number of
        :ref:`blocks <dataset_concept>`.

        This method can be useful to tune the performance of your pipeline. To learn
        more, see :ref:`Advanced: Performance Tips and Tuning <data_performance_tips>`.

        If you're writing data to files, you can also use this method to change the
        number of output files. To learn more, see
        :ref:`Changing the number of output files <changing-number-output-files>`.

        .. note::

            Repartition has two modes. If ``shuffle=False``, Ray Data performs the
            minimal data movement needed to equalize block sizes. Otherwise, Ray Data
            performs a full distributed shuffle.

            .. image:: /data/images/dataset-shuffle.svg
                :align: center

            ..
                https://docs.google.com/drawings/d/132jhE3KXZsf29ho1yUdPrCHB9uheHBWHJhDQMXqIVPA/edit

        Examples:
            >>> import ray
            >>> ds = ray.data.range(100).repartition(10).materialize()
            >>> ds.num_blocks()
            10

        Time complexity: O(dataset size / parallelism)

        Args:
            num_blocks: Number of blocks after repartitioning.
            target_num_rows_per_block: [Experimental] The target number of rows per block to
                repartition. Note that either `num_blocks` or
                `target_num_rows_per_block` must be set, but not both. When
                `target_num_rows_per_block` is set, it only repartitions
                :class:`Dataset` :ref:`blocks <dataset_concept>` that are larger than
                `target_num_rows_per_block`. Note that the system will internally
                figure out the number of rows per :ref:`blocks <dataset_concept>` for
                optimal execution, based on the `target_num_rows_per_block`. This is
                the current behavior because of the implementation and may change in
                the future.
            shuffle: Whether to perform a distributed shuffle during the
                repartition. When shuffle is enabled, each output block
                contains a subset of data rows from each input block, which
                requires all-to-all data movement. When shuffle is disabled,
                output blocks are created from adjacent input blocks,
                minimizing data movement.
            keys: List of key columns repartitioning will use to determine which
                partition will row belong to after repartitioning (by applying
                hash-partitioning algorithm to the whole dataset). Note that, this
                config is only relevant when `DataContext.use_hash_based_shuffle`
                is set to True.
            sort: Whether the blocks should be sorted after repartitioning. Note,
                that by default blocks will be sorted in the ascending order.

        Note that you must set either `num_blocks` or `target_num_rows_per_block`
        but not both.
        Additionally note that this operation materializes the entire dataset in memory
        when you set shuffle to True.

        Returns:
            The repartitioned :class:`Dataset`.
        """  # noqa: E501

        if target_num_rows_per_block is not None:
            if keys is not None:
                warnings.warn(
                    "`keys` is ignored when `target_num_rows_per_block` is set."
                )
            if sort is not False:
                warnings.warn(
                    "`sort` is ignored when `target_num_rows_per_block` is set."
                )
            if shuffle:
                warnings.warn(
                    "`shuffle` is ignored when `target_num_rows_per_block` is set."
                )

        if (num_blocks is None) and (target_num_rows_per_block is None):
            raise ValueError(
                "Either `num_blocks` or `target_num_rows_per_block` must be set"
            )

        if (num_blocks is not None) and (target_num_rows_per_block is not None):
            raise ValueError(
                "Only one of `num_blocks` or `target_num_rows_per_block` must be set, "
                "but not both."
            )

        if target_num_rows_per_block is not None and shuffle:
            raise ValueError(
                "`shuffle` must be False when `target_num_rows_per_block` is set."
            )

        plan = self._plan.copy()
        if target_num_rows_per_block is not None:
            op = StreamingRepartition(
                self._logical_plan.dag,
                target_num_rows_per_block=target_num_rows_per_block,
            )
        else:
            op = Repartition(
                self._logical_plan.dag,
                num_outputs=num_blocks,
                shuffle=shuffle,
                keys=keys,
                sort=sort,
            )

        logical_plan = LogicalPlan(op, self.context)
        return Dataset(plan, logical_plan)

    @AllToAllAPI
    @PublicAPI(api_group=SSR_API_GROUP)
    def random_shuffle(
        self,
        *,
        seed: Optional[int] = None,
        num_blocks: Optional[int] = None,
        **ray_remote_args,
    ) -> "Dataset":
        """Randomly shuffle the rows of this :class:`Dataset`.

        .. tip::

            This method can be slow. For better performance, try
            :ref:`Iterating over batches with shuffling <iterating-over-batches-with-shuffling>`.
            Also, see :ref:`Optimizing shuffles <optimizing_shuffles>`.

        Examples:
            >>> import ray
            >>> ds = ray.data.range(100)
            >>> ds.random_shuffle().take(3)  # doctest: +SKIP
            {'id': 41}, {'id': 21}, {'id': 92}]
            >>> ds.random_shuffle(seed=42).take(3)  # doctest: +SKIP
            {'id': 77}, {'id': 21}, {'id': 63}]

        Time complexity: O(dataset size / parallelism)

        Args:
            seed: Fix the random seed to use, otherwise one is chosen
                based on system randomness.

        Returns:
            The shuffled :class:`Dataset`.
        """  # noqa: E501

        if num_blocks is not None:
            raise DeprecationWarning(
                "`num_blocks` parameter is deprecated in Ray 2.9. random_shuffle() "
                "does not support to change the number of output blocks. Use "
                "repartition() instead.",  # noqa: E501
            )
        plan = self._plan.copy()
        op = RandomShuffle(
            self._logical_plan.dag,
            seed=seed,
            ray_remote_args=ray_remote_args,
        )
        logical_plan = LogicalPlan(op, self.context)
        return Dataset(plan, logical_plan)

    @AllToAllAPI
    @PublicAPI(api_group=SSR_API_GROUP)
    def randomize_block_order(
        self,
        *,
        seed: Optional[int] = None,
    ) -> "Dataset":
        """Randomly shuffle the :ref:`blocks <dataset_concept>` of this :class:`Dataset`.

        This method is useful if you :meth:`~Dataset.split` your dataset into shards and
        want to randomize the data in each shard without performing a full
        :meth:`~Dataset.random_shuffle`.

        Examples:
            >>> import ray
            >>> ds = ray.data.range(100)
            >>> ds.take(5)
            [{'id': 0}, {'id': 1}, {'id': 2}, {'id': 3}, {'id': 4}]
            >>> ds.randomize_block_order().take(5)  # doctest: +SKIP
            {'id': 15}, {'id': 16}, {'id': 17}, {'id': 18}, {'id': 19}]

        Args:
            seed: Fix the random seed to use, otherwise one is chosen
                based on system randomness.

        Returns:
            The block-shuffled :class:`Dataset`.
        """  # noqa: E501

        plan = self._plan.copy()
        op = RandomizeBlocks(
            self._logical_plan.dag,
            seed=seed,
        )
        logical_plan = LogicalPlan(op, self.context)
        return Dataset(plan, logical_plan)

    @PublicAPI(api_group=BT_API_GROUP)
    def random_sample(
        self, fraction: float, *, seed: Optional[int] = None
    ) -> "Dataset":
        """Returns a new :class:`Dataset` containing a random fraction of the rows.

        .. note::

            This method returns roughly ``fraction * total_rows`` rows. An exact number
            of rows isn't guaranteed.

        Examples:
            >>> import ray
            >>> ds1 = ray.data.range(100)
            >>> ds1.random_sample(0.1).count()  # doctest: +SKIP
            10
            >>> ds2 = ray.data.range(1000)
            >>> ds2.random_sample(0.123, seed=42).take(2)  # doctest: +SKIP
            [{'id': 2}, {'id': 9}]
            >>> ds2.random_sample(0.123, seed=42).take(2)  # doctest: +SKIP
            [{'id': 2}, {'id': 9}]

        Args:
            fraction: The fraction of elements to sample.
            seed: Seeds the python random pRNG generator.

        Returns:
            Returns a :class:`Dataset` containing the sampled rows.
        """
        import pandas as pd
        import pyarrow as pa

        if self._plan.initial_num_blocks() == 0:
            raise ValueError("Cannot sample from an empty Dataset.")

        if fraction < 0 or fraction > 1:
            raise ValueError("Fraction must be between 0 and 1.")

        from ray.data._internal.execution.interfaces.task_context import TaskContext

        def random_sample(batch: DataBatch, seed: Optional[int]):
            ctx = TaskContext.get_current()

            if "rng" in ctx.kwargs:
                rng = ctx.kwargs["rng"]
            elif seed is None:
                rng = np.random.default_rng()
                ctx.kwargs["rng"] = rng
            else:
                rng = np.random.default_rng([ctx.task_idx, seed])
                ctx.kwargs["rng"] = rng

            mask_idx = np.where(rng.random(len(batch)) < fraction)[0]
            if isinstance(batch, pa.Table):
                return batch.take(mask_idx)
            elif isinstance(batch, pd.DataFrame):
                return batch.iloc[mask_idx, :]

            raise ValueError(f"Unsupported batch type: {type(batch)}")

        return self.map_batches(
            random_sample,
            fn_args=[seed],
            batch_format=None,
        )

    @ConsumptionAPI
    @PublicAPI(api_group=SMJ_API_GROUP)
    def streaming_split(
        self,
        n: int,
        *,
        equal: bool = False,
        locality_hints: Optional[List["NodeIdStr"]] = None,
    ) -> List[DataIterator]:
        """Returns ``n`` :class:`DataIterators <ray.data.DataIterator>` that can
        be used to read disjoint subsets of the dataset in parallel.

        This method is the recommended way to consume :class:`Datasets <Dataset>` for
        distributed training.

        Streaming split works by delegating the execution of this :class:`Dataset` to a
        coordinator actor. The coordinator pulls block references from the executed
        stream, and divides those blocks among ``n`` output iterators. Iterators pull
        blocks from the coordinator actor to return to their caller on ``next``.

        The returned iterators are also repeatable; each iteration will trigger a
        new execution of the Dataset. There is an implicit barrier at the start of
        each iteration, which means that `next` must be called on all iterators before
        the iteration starts.

        .. warning::

            Because iterators are pulling blocks from the same :class:`Dataset`
            execution, if one iterator falls behind, other iterators may be stalled.

        Examples:

            .. testcode::

                import ray

                ds = ray.data.range(100)
                it1, it2 = ds.streaming_split(2, equal=True)

            Consume data from iterators in parallel.

            .. testcode::

                @ray.remote
                def consume(it):
                    for batch in it.iter_batches():
                       pass

                ray.get([consume.remote(it1), consume.remote(it2)])

            You can loop over the iterators multiple times (multiple epochs).

            .. testcode::

                @ray.remote
                def train(it):
                    NUM_EPOCHS = 2
                    for _ in range(NUM_EPOCHS):
                        for batch in it.iter_batches():
                            pass

                ray.get([train.remote(it1), train.remote(it2)])

            The following remote function call blocks waiting for a read on ``it2`` to
            start.

            .. testcode::
                :skipif: True

                ray.get(train.remote(it1))

        Args:
            n: Number of output iterators to return.
            equal: If ``True``, each output iterator sees an exactly equal number
                of rows, dropping data if necessary. If ``False``, some iterators may
                see slightly more or less rows than others, but no data is dropped.
            locality_hints: Specify the node ids corresponding to each iterator
                location. Dataset will try to minimize data movement based on the
                iterator output locations. This list must have length ``n``. You can
                get the current node id of a task or actor by calling
                ``ray.get_runtime_context().get_node_id()``.

        Returns:
            The output iterator splits. These iterators are Ray-serializable and can
            be freely passed to any Ray task or actor.

        .. seealso::

            :meth:`Dataset.split`
                Unlike :meth:`~Dataset.streaming_split`, :meth:`~Dataset.split`
                materializes the dataset in memory.
        """
        return StreamSplitDataIterator.create(self, n, equal, locality_hints)

    @ConsumptionAPI
    @PublicAPI(api_group=SMJ_API_GROUP)
    def split(
        self, n: int, *, equal: bool = False, locality_hints: Optional[List[Any]] = None
    ) -> List["MaterializedDataset"]:
        """Materialize and split the dataset into ``n`` disjoint pieces.

        This method returns a list of ``MaterializedDataset`` that can be passed to Ray
        Tasks and Actors and used to read the dataset rows in parallel.

        Examples:

            .. testcode::

                @ray.remote
                class Worker:

                    def train(self, data_iterator):
                        for batch in data_iterator.iter_batches(batch_size=8):
                            pass

                workers = [Worker.remote() for _ in range(4)]
                shards = ray.data.range(100).split(n=4, equal=True)
                ray.get([w.train.remote(s) for w, s in zip(workers, shards)])

        Time complexity: O(1)

        Args:
            n: Number of child datasets to return.
            equal: Whether to guarantee each split has an equal
                number of records. This might drop records if the rows can't be
                divided equally among the splits.
            locality_hints: [Experimental] A list of Ray actor handles of size ``n``.
                The system tries to co-locate the blocks of the i-th dataset
                with the i-th actor to maximize data locality.

        Returns:
            A list of ``n`` disjoint dataset splits.

        .. seealso::

            :meth:`Dataset.split_at_indices`
                Unlike :meth:`~Dataset.split`, which splits a dataset into approximately
                equal splits, :meth:`Dataset.split_proportionately` lets you split a
                dataset into different sizes.

            :meth:`Dataset.split_proportionately`
                This method is equivalent to :meth:`Dataset.split_at_indices` if
                you compute indices manually.

            :meth:`Dataset.streaming_split`.
                Unlike :meth:`~Dataset.split`, :meth:`~Dataset.streaming_split`
                doesn't materialize the dataset in memory.
        """
        if n <= 0:
            raise ValueError(f"The number of splits {n} is not positive.")

        # fallback to split_at_indices for equal split without locality hints.
        # simple benchmarks shows spilit_at_indices yields more stable performance.
        # https://github.com/ray-project/ray/pull/26641 for more context.
        if equal and locality_hints is None:
            count = self.count()
            split_index = count // n
            # we are creating n split_indices which will generate
            # n + 1 splits; the last split will at most contains (n - 1)
            # rows, which could be safely dropped.
            split_indices = [split_index * i for i in range(1, n + 1)]
            shards = self.split_at_indices(split_indices)
            return shards[:n]

        if locality_hints and len(locality_hints) != n:
            raise ValueError(
                f"The length of locality_hints {len(locality_hints)} "
                f"doesn't equal the number of splits {n}."
            )

        bundle = self._plan.execute()
        # We should not free blocks since we will materialize the Datasets.
        owned_by_consumer = False
        stats = self._plan.stats()
        block_refs, metadata = zip(*bundle.blocks)

        if locality_hints is None:
            block_refs_splits = np.array_split(block_refs, n)
            metadata_splits = np.array_split(metadata, n)

            split_datasets = []
            for block_refs_split, metadata_split in zip(
                block_refs_splits, metadata_splits
            ):
                ref_bundles = [
                    RefBundle([(b, m)], owns_blocks=owned_by_consumer)
                    for b, m in zip(block_refs_split, metadata_split)
                ]
                logical_plan = LogicalPlan(
                    InputData(input_data=ref_bundles), self.context
                )
                split_datasets.append(
                    MaterializedDataset(
                        ExecutionPlan(stats, self.context.copy()),
                        logical_plan,
                    )
                )
            return split_datasets

        metadata_mapping = dict(zip(block_refs, metadata))

        # If the locality_hints is set, we use a two-round greedy algorithm
        # to co-locate the blocks with the actors based on block
        # and actor's location (node_id).
        #
        # The split algorithm tries to allocate equally-sized blocks regardless
        # of locality. Thus we first calculate the expected number of blocks
        # for each split.
        #
        # In the first round, for each actor, we look for all blocks that
        # match the actor's node_id, then allocate those matched blocks to
        # this actor until we reach the limit(expected number).
        #
        # In the second round: fill each actor's allocation with
        # remaining unallocated blocks until we reach the limit.

        def build_allocation_size_map(
            num_blocks: int, actors: List[Any]
        ) -> Dict[Any, int]:
            """Given the total number of blocks and a list of actors, calcuate
            the expected number of blocks to allocate for each actor.
            """
            num_actors = len(actors)
            num_blocks_per_actor = num_blocks // num_actors
            num_blocks_left = num_blocks - num_blocks_per_actor * n
            num_blocks_by_actor = {}
            for i, actor in enumerate(actors):
                num_blocks_by_actor[actor] = num_blocks_per_actor
                if i < num_blocks_left:
                    num_blocks_by_actor[actor] += 1
            return num_blocks_by_actor

        def build_block_refs_by_node_id(
            blocks: List[ObjectRef[Block]],
        ) -> Dict[str, List[ObjectRef[Block]]]:
            """Build the reverse index from node_id to block_refs. For
            simplicity, if the block is stored on multiple nodes we
            only pick the first one.
            """
            block_ref_locations = ray.experimental.get_object_locations(blocks)
            block_refs_by_node_id = collections.defaultdict(list)
            for block_ref in blocks:
                node_ids = block_ref_locations.get(block_ref, {}).get("node_ids", [])
                node_id = node_ids[0] if node_ids else None
                block_refs_by_node_id[node_id].append(block_ref)
            return block_refs_by_node_id

        def build_node_id_by_actor(actors: List[Any]) -> Dict[Any, str]:
            """Build a map from a actor to its node_id."""
            actors_state = ray._private.state.actors()
            return {
                actor: actors_state.get(actor._actor_id.hex(), {})
                .get("Address", {})
                .get("NodeID")
                for actor in actors
            }

        # expected number of blocks to be allocated for each actor
        expected_block_count_by_actor = build_allocation_size_map(
            len(block_refs), locality_hints
        )
        # the reverse index from node_id to block_refs
        block_refs_by_node_id = build_block_refs_by_node_id(block_refs)
        # the map from actor to its node_id
        node_id_by_actor = build_node_id_by_actor(locality_hints)

        allocation_per_actor = collections.defaultdict(list)

        # In the first round, for each actor, we look for all blocks that
        # match the actor's node_id, then allocate those matched blocks to
        # this actor until we reach the limit(expected number)
        for actor in locality_hints:
            node_id = node_id_by_actor[actor]
            matching_blocks = block_refs_by_node_id[node_id]
            expected_block_count = expected_block_count_by_actor[actor]
            allocation = []
            while matching_blocks and len(allocation) < expected_block_count:
                allocation.append(matching_blocks.pop())
            allocation_per_actor[actor] = allocation

        # In the second round: fill each actor's allocation with
        # remaining unallocated blocks until we reach the limit
        remaining_block_refs = list(
            itertools.chain.from_iterable(block_refs_by_node_id.values())
        )
        for actor in locality_hints:
            while (
                len(allocation_per_actor[actor]) < expected_block_count_by_actor[actor]
            ):
                allocation_per_actor[actor].append(remaining_block_refs.pop())

        assert len(remaining_block_refs) == 0, len(remaining_block_refs)

        per_split_bundles = []
        for actor in locality_hints:
            blocks = allocation_per_actor[actor]
            metadata = [metadata_mapping[b] for b in blocks]
            bundle = RefBundle(
                tuple(zip(blocks, metadata)), owns_blocks=owned_by_consumer
            )
            per_split_bundles.append(bundle)

        if equal:
            # equalize the splits
            per_split_bundles = _equalize(per_split_bundles, owned_by_consumer)

        split_datasets = []
        for bundle in per_split_bundles:
            logical_plan = LogicalPlan(InputData(input_data=[bundle]), self.context)
            split_datasets.append(
                MaterializedDataset(
                    ExecutionPlan(stats, self.context.copy()),
                    logical_plan,
                )
            )
        return split_datasets

    @ConsumptionAPI
    @PublicAPI(api_group=SMJ_API_GROUP)
    def split_at_indices(self, indices: List[int]) -> List["MaterializedDataset"]:
        """Materialize and split the dataset at the given indices (like ``np.split``).

        Examples:
            >>> import ray
            >>> ds = ray.data.range(10)
            >>> d1, d2, d3 = ds.split_at_indices([2, 5])
            >>> d1.take_batch()
            {'id': array([0, 1])}
            >>> d2.take_batch()
            {'id': array([2, 3, 4])}
            >>> d3.take_batch()
            {'id': array([5, 6, 7, 8, 9])}

        Time complexity: O(num splits)

        Args:
            indices: List of sorted integers which indicate where the dataset
                are split. If an index exceeds the length of the dataset,
                an empty dataset is returned.

        Returns:
            The dataset splits.

        .. seealso::

            :meth:`Dataset.split`
                Unlike :meth:`~Dataset.split_at_indices`, which lets you split a
                dataset into different sizes, :meth:`Dataset.split` splits a dataset
                into approximately equal splits.

            :meth:`Dataset.split_proportionately`
                This method is equivalent to :meth:`Dataset.split_at_indices` if
                you compute indices manually.

            :meth:`Dataset.streaming_split`.
                Unlike :meth:`~Dataset.split`, :meth:`~Dataset.streaming_split`
                doesn't materialize the dataset in memory.
        """

        if len(indices) < 1:
            raise ValueError("indices must be at least of length 1")
        if sorted(indices) != indices:
            raise ValueError("indices must be sorted")
        if indices[0] < 0:
            raise ValueError("indices must be positive")
        start_time = time.perf_counter()
        bundle = self._plan.execute()
        blocks, metadata = _split_at_indices(
            bundle.blocks,
            indices,
            False,
        )
        split_duration = time.perf_counter() - start_time
        parent_stats = self._plan.stats()
        splits = []

        for bs, ms in zip(blocks, metadata):
            stats = DatasetStats(metadata={"Split": ms}, parent=parent_stats)
            stats.time_total_s = split_duration
            ref_bundles = [
                RefBundle([(b, m)], owns_blocks=False) for b, m in zip(bs, ms)
            ]
            logical_plan = LogicalPlan(InputData(input_data=ref_bundles), self.context)

            splits.append(
                MaterializedDataset(
                    ExecutionPlan(stats, self.context.copy()),
                    logical_plan,
                )
            )
        return splits

    @ConsumptionAPI
    @PublicAPI(api_group=SMJ_API_GROUP)
    def split_proportionately(
        self, proportions: List[float]
    ) -> List["MaterializedDataset"]:
        """Materialize and split the dataset using proportions.

        A common use case for this is splitting the dataset into train
        and test sets (equivalent to eg. scikit-learn's ``train_test_split``).
        For a higher level abstraction, see :meth:`Dataset.train_test_split`.

        This method splits datasets so that all splits
        always contains at least one row. If that isn't possible,
        an exception is raised.

        This is equivalent to caulculating the indices manually and calling
        :meth:`Dataset.split_at_indices`.

        Examples:
            >>> import ray
            >>> ds = ray.data.range(10)
            >>> d1, d2, d3 = ds.split_proportionately([0.2, 0.5])
            >>> d1.take_batch()
            {'id': array([0, 1])}
            >>> d2.take_batch()
            {'id': array([2, 3, 4, 5, 6])}
            >>> d3.take_batch()
            {'id': array([7, 8, 9])}

        Time complexity: O(num splits)

        Args:
            proportions: List of proportions to split the dataset according to.
                Must sum up to less than 1, and each proportion must be bigger
                than 0.

        Returns:
            The dataset splits.

        .. seealso::

            :meth:`Dataset.split`
                Unlike :meth:`~Dataset.split_proportionately`, which lets you split a
                dataset into different sizes, :meth:`Dataset.split` splits a dataset
                into approximately equal splits.

            :meth:`Dataset.split_at_indices`
                :meth:`Dataset.split_proportionately` uses this method under the hood.

            :meth:`Dataset.streaming_split`.
                Unlike :meth:`~Dataset.split`, :meth:`~Dataset.streaming_split`
                doesn't materialize the dataset in memory.
        """

        if len(proportions) < 1:
            raise ValueError("proportions must be at least of length 1")
        if sum(proportions) >= 1:
            raise ValueError("proportions must sum to less than 1")
        if any(p <= 0 for p in proportions):
            raise ValueError("proportions must be bigger than 0")

        dataset_length = self.count()
        cumulative_proportions = np.cumsum(proportions)
        split_indices = [
            int(dataset_length * proportion) for proportion in cumulative_proportions
        ]

        # Ensure each split has at least one element
        subtract = 0
        for i in range(len(split_indices) - 2, -1, -1):
            split_indices[i] -= subtract
            if split_indices[i] == split_indices[i + 1]:
                subtract += 1
                split_indices[i] -= 1
        if any(i <= 0 for i in split_indices):
            raise ValueError(
                "Couldn't create non-empty splits with the given proportions."
            )

        return self.split_at_indices(split_indices)

    @ConsumptionAPI
    @PublicAPI(api_group=SMJ_API_GROUP)
    def train_test_split(
        self,
        test_size: Union[int, float],
        *,
        shuffle: bool = False,
        seed: Optional[int] = None,
    ) -> Tuple["MaterializedDataset", "MaterializedDataset"]:
        """Materialize and split the dataset into train and test subsets.

        Examples:

            >>> import ray
            >>> ds = ray.data.range(8)
            >>> train, test = ds.train_test_split(test_size=0.25)
            >>> train.take_batch()
            {'id': array([0, 1, 2, 3, 4, 5])}
            >>> test.take_batch()
            {'id': array([6, 7])}

        Args:
            test_size: If float, should be between 0.0 and 1.0 and represent the
                proportion of the dataset to include in the test split. If int,
                represents the absolute number of test samples. The train split
                always complements the test split.
            shuffle: Whether or not to globally shuffle the dataset before splitting.
                Defaults to ``False``. This may be a very expensive operation with a
                large dataset.
            seed: Fix the random seed to use for shuffle, otherwise one is chosen
                based on system randomness. Ignored if ``shuffle=False``.

        Returns:
            Train and test subsets as two ``MaterializedDatasets``.

        .. seealso::

            :meth:`Dataset.split_proportionately`
        """
        ds = self

        if shuffle:
            ds = ds.random_shuffle(seed=seed)

        if not isinstance(test_size, (int, float)):
            raise TypeError(f"`test_size` must be int or float got {type(test_size)}.")
        if isinstance(test_size, float):
            if test_size <= 0 or test_size >= 1:
                raise ValueError(
                    "If `test_size` is a float, it must be bigger than 0 and smaller "
                    f"than 1. Got {test_size}."
                )
            return ds.split_proportionately([1 - test_size])
        else:
            ds_length = ds.count()
            if test_size <= 0 or test_size >= ds_length:
                raise ValueError(
                    "If `test_size` is an int, it must be bigger than 0 and smaller "
                    f"than the size of the dataset ({ds_length}). "
                    f"Got {test_size}."
                )
            return ds.split_at_indices([ds_length - test_size])

    @PublicAPI(api_group=SMJ_API_GROUP)
    def union(self, *other: List["Dataset"]) -> "Dataset":
        """Concatenate :class:`Datasets <ray.data.Dataset>` across rows.

        The order of the blocks in the datasets is preserved, as is the
        relative ordering between the datasets passed in the argument list.

        .. caution::
            Unioned datasets aren't lineage-serializable. As a result, they can't be
            used as a tunable hyperparameter in Ray Tune.

        Examples:

            >>> import ray
            >>> ds1 = ray.data.range(2)
            >>> ds2 = ray.data.range(3)
            >>> ds1.union(ds2).take_all()
            [{'id': 0}, {'id': 1}, {'id': 0}, {'id': 1}, {'id': 2}]

        Args:
            other: List of datasets to combine with this one. The datasets
                must have the same schema as this dataset, otherwise the
                behavior is undefined.

        Returns:
            A new dataset holding the rows of the input datasets.
        """
        start_time = time.perf_counter()

        datasets = [self] + list(other)
        logical_plans = [union_ds._plan._logical_plan for union_ds in datasets]
        op = UnionLogicalOperator(
            *[plan.dag for plan in logical_plans],
        )
        logical_plan = LogicalPlan(op, self.context)

        stats = DatasetStats(
            metadata={"Union": []},
            parent=[d._plan.stats() for d in datasets],
        )
        stats.time_total_s = time.perf_counter() - start_time
        return Dataset(
            ExecutionPlan(stats, self.context.copy()),
            logical_plan,
        )

    @AllToAllAPI
    @PublicAPI(api_group=SMJ_API_GROUP)
    def join(
        self,
        ds: "Dataset",
        join_type: str,
        num_partitions: int,
        on: Tuple[str] = ("id",),
        right_on: Optional[Tuple[str]] = None,
        left_suffix: Optional[str] = None,
        right_suffix: Optional[str] = None,
        *,
        partition_size_hint: Optional[int] = None,
        aggregator_ray_remote_args: Optional[Dict[str, Any]] = None,
        validate_schemas: bool = False,
    ) -> "Dataset":
        """Join :class:`Datasets <ray.data.Dataset>` on join keys.

        Args:
            ds: Other dataset to join against
            join_type: The kind of join that should be performed, one of ("inner",
                "left_outer", "right_outer", "full_outer")
            num_partitions: Total number of "partitions" input sequences will be split
                into with each partition being joined independently. Increasing number
                of partitions allows to reduce individual partition size, hence reducing
                memory requirements when individual partitions are being joined. Note
                that, consequently, this will also be a total number of blocks that will
                be produced as a result of executing join.
            on: The columns from the left operand that will be used as
                keys for the join operation.
            right_on: The columns from the right operand that will be
                used as keys for the join operation. When none, `on` will
                be assumed to be a list of columns to be used for the right dataset
                as well.
            left_suffix: (Optional) Suffix to be appended for columns of the left
                operand.
            right_suffix: (Optional) Suffix to be appended for columns of the right
                operand.
            partition_size_hint: (Optional) Hint to joining operator about the estimated
                avg expected size of the individual partition (in bytes).
                This is used in estimating the total dataset size and allow to tune
                memory requirement of the individual joining workers to prevent OOMs
                when joining very large datasets.
            aggregator_ray_remote_args: (Optional) Parameter overriding `ray.remote`
                args passed when constructing joining (aggregator) workers.
            validate_schemas: (Optional) Controls whether validation of provided
                configuration against input schemas will be performed (defaults to
                false, since obtaining schemas could be prohibitively expensive).

        Returns:
            A :class:`Dataset` that holds rows of input left Dataset joined with the
            right Dataset based on join type and keys.

        Examples:

        .. testcode::
            :skipif: True

            doubles_ds = ray.data.range(4).map(
                lambda row: {"id": row["id"], "double": int(row["id"]) * 2}
            )

            squares_ds = ray.data.range(4).map(
                lambda row: {"id": row["id"], "square": int(row["id"]) ** 2}
            )

            joined_ds = doubles_ds.join(
                squares_ds,
                join_type="inner",
                num_partitions=2,
                on=("id",),
            )

            print(sorted(joined_ds.take_all(), key=lambda item: item["id"]))

        .. testoutput::
            :options: +ELLIPSIS, +NORMALIZE_WHITESPACE

            [
                {'id': 0, 'double': 0, 'square': 0},
                {'id': 1, 'double': 2, 'square': 1},
                {'id': 2, 'double': 4, 'square': 4},
                {'id': 3, 'double': 6, 'square': 9}
            ]
        """

        if not isinstance(on, (tuple, list)):
            raise ValueError(
                f"Expected tuple or list as `on` (got {type(on).__name__})"
            )

        if right_on and not isinstance(right_on, (tuple, list)):
            raise ValueError(
                f"Expected tuple or list as `right_on` (got {type(right_on).__name__})"
            )

        # NOTE: If no separate keys provided for the right side, assume just the left
        #       side ones
        right_on = right_on or on

        # NOTE: By default validating schemas are disabled as it could be arbitrarily
        #       expensive (potentially executing whole pipeline to completion) to fetch
        #       one currently
        if validate_schemas:
            left_op_schema: Optional["Schema"] = self.schema()
            right_op_schema: Optional["Schema"] = ds.schema()

            Join._validate_schemas(left_op_schema, right_op_schema, on, right_on)

        plan = self._plan.copy()
        op = Join(
            left_input_op=self._logical_plan.dag,
            right_input_op=ds._logical_plan.dag,
            left_key_columns=on,
            right_key_columns=right_on,
            join_type=join_type,
            num_partitions=num_partitions,
            left_columns_suffix=left_suffix,
            right_columns_suffix=right_suffix,
            partition_size_hint=partition_size_hint,
            aggregator_ray_remote_args=aggregator_ray_remote_args,
        )

        return Dataset(plan, LogicalPlan(op, self.context))

    @AllToAllAPI
    @PublicAPI(api_group=GGA_API_GROUP)
    def groupby(
        self,
        key: Union[str, List[str], None],
        num_partitions: Optional[int] = None,
    ) -> "GroupedData":
        """Group rows of a :class:`Dataset` according to a column.

        Use this method to transform data based on a
        categorical variable.

        Examples:

            .. testcode::

                import pandas as pd
                import ray

                def normalize_variety(group: pd.DataFrame) -> pd.DataFrame:
                    for feature in group.drop("variety").columns:
                        group[feature] = group[feature] / group[feature].abs().max()
                    return group

                ds = (
                    ray.data.read_parquet("s3://anonymous@ray-example-data/iris.parquet")
                    .groupby("variety")
                    .map_groups(normalize_variety, batch_format="pandas")
                )

        Time complexity: O(dataset size * log(dataset size / parallelism))

        Args:
            key: A column name or list of column names.
                If this is ``None``, place all rows in a single group.

            num_partitions: Number of partitions data will be partitioned into (only
                relevant if hash-shuffling strategy is used). When not set defaults
                to `DataContext.min_parallelism`.

        Returns:
            A lazy :class:`~ray.data.grouped_data.GroupedData`.

        .. seealso::

            :meth:`~ray.data.grouped_data.GroupedData.map_groups`
                Call this method to transform groups of data.
        """
        from ray.data.grouped_data import GroupedData

        # Always allow None since groupby interprets that as grouping all
        # records into a single global group.
        if key is not None:
            # Fetching the schema can trigger execution, so don't fetch it for
            # input validation.
            SortKey(key).validate_schema(self.schema(fetch_if_missing=False))

        if num_partitions is not None and num_partitions <= 0:
            raise ValueError("`num_partitions` must be a positive integer")

        return GroupedData(self, key, num_partitions=num_partitions)

    @AllToAllAPI
    @ConsumptionAPI
    @PublicAPI(api_group=GGA_API_GROUP)
    def unique(self, column: str) -> List[Any]:
        """List the unique elements in a given column.

        Examples:

            >>> import ray
            >>> ds = ray.data.from_items([1, 2, 3, 2, 3])
            >>> ds.unique("item")
            [1, 2, 3]

            This function is very useful for computing labels
            in a machine learning dataset:

            >>> import ray
            >>> ds = ray.data.read_csv("s3://anonymous@ray-example-data/iris.csv")
            >>> ds.unique("target")
            [0, 1, 2]

            One common use case is to convert the class labels
            into integers for training and inference:

            >>> classes = {0: 'Setosa', 1: 'Versicolor', 2: 'Virginica'}
            >>> def preprocessor(df, classes):
            ...     df["variety"] = df["target"].map(classes)
            ...     return df
            >>> train_ds = ds.map_batches(
            ...     preprocessor, fn_kwargs={"classes": classes}, batch_format="pandas")
            >>> train_ds.sort("sepal length (cm)").take(1)  # Sort to make it deterministic
            [{'sepal length (cm)': 4.3, ..., 'variety': 'Setosa'}]

        Time complexity: O(dataset size / parallelism)

        Args:
            column: The column to collect unique elements over.

        Returns:
            A list with unique elements in the given column.
        """  # noqa: E501
        ret = self._aggregate_on(Unique, column)
        return self._aggregate_result(ret)

    @AllToAllAPI
    @ConsumptionAPI
    @PublicAPI(api_group=GGA_API_GROUP)
    def aggregate(self, *aggs: AggregateFn) -> Union[Any, Dict[str, Any]]:
        """Aggregate values using one or more functions.

        Use this method to compute metrics like the product of a column.

        Examples:

            .. testcode::

                import ray
                from ray.data.aggregate import AggregateFn

                ds = ray.data.from_items([{"number": i} for i in range(1, 10)])
                aggregation = AggregateFn(
                    init=lambda column: 1,
                    # Apply this to each row to produce a partial aggregate result
                    accumulate_row=lambda a, row: a * row["number"],
                    # Apply this to merge partial aggregate results into a final result
                    merge=lambda a1, a2: a1 * a2,
                    name="prod"
                )
                print(ds.aggregate(aggregation))

            .. testoutput::

                {'prod': 362880}

        Time complexity: O(dataset size / parallelism)

        Args:
            *aggs: :class:`Aggregations <ray.data.aggregate.AggregateFn>` to perform.

        Returns:
            A ``dict`` where each each value is an aggregation for a given column.
        """
        ret = self.groupby(None).aggregate(*aggs).take(1)
        return ret[0] if len(ret) > 0 else None

    @AllToAllAPI
    @ConsumptionAPI
    @PublicAPI(api_group=GGA_API_GROUP)
    def sum(
        self, on: Optional[Union[str, List[str]]] = None, ignore_nulls: bool = True
    ) -> Union[Any, Dict[str, Any]]:
        """Compute the sum of one or more columns.

        Examples:
            >>> import ray
            >>> ray.data.range(100).sum("id")
            4950
            >>> ray.data.from_items([
            ...     {"A": i, "B": i**2}
            ...     for i in range(100)
            ... ]).sum(["A", "B"])
            {'sum(A)': 4950, 'sum(B)': 328350}

        Args:
            on: a column name or a list of column names to aggregate.
            ignore_nulls: Whether to ignore null values. If ``True``, null
                values are ignored when computing the sum. If ``False``,
                when a null value is encountered, the output is ``None``.
                Ray Data considers ``np.nan``, ``None``, and ``pd.NaT`` to be null
                values. Default is ``True``.

        Returns:
            The sum result.

            For different values of ``on``, the return varies:

            - ``on=None``: a dict containing the column-wise sum of all
              columns,
            - ``on="col"``: a scalar representing the sum of all items in
              column ``"col"``,
            - ``on=["col_1", ..., "col_n"]``: an n-column ``dict``
              containing the column-wise sum of the provided columns.

            If the dataset is empty, all values are null. If ``ignore_nulls`` is
            ``False`` and any value is null, then the output is ``None``.
        """
        ret = self._aggregate_on(Sum, on, ignore_nulls=ignore_nulls)
        return self._aggregate_result(ret)

    @AllToAllAPI
    @ConsumptionAPI
    @PublicAPI(api_group=GGA_API_GROUP)
    def min(
        self, on: Optional[Union[str, List[str]]] = None, ignore_nulls: bool = True
    ) -> Union[Any, Dict[str, Any]]:
        """Return the minimum of one or more columns.

        Examples:
            >>> import ray
            >>> ray.data.range(100).min("id")
            0
            >>> ray.data.from_items([
            ...     {"A": i, "B": i**2}
            ...     for i in range(100)
            ... ]).min(["A", "B"])
            {'min(A)': 0, 'min(B)': 0}

        Args:
            on: a column name or a list of column names to aggregate.
            ignore_nulls: Whether to ignore null values. If ``True``, null
                values are ignored when computing the min; if ``False``,
                when a null value is encountered, the output is ``None``.
                This method considers ``np.nan``, ``None``, and ``pd.NaT`` to be null
                values. Default is ``True``.

        Returns:
            The min result.

            For different values of ``on``, the return varies:

            - ``on=None``: an dict containing the column-wise min of
              all columns,
            - ``on="col"``: a scalar representing the min of all items in
              column ``"col"``,
            - ``on=["col_1", ..., "col_n"]``: an n-column dict
              containing the column-wise min of the provided columns.

            If the dataset is empty, all values are null. If ``ignore_nulls`` is
            ``False`` and any value is null, then the output is ``None``.
        """
        ret = self._aggregate_on(Min, on, ignore_nulls=ignore_nulls)
        return self._aggregate_result(ret)

    @AllToAllAPI
    @ConsumptionAPI
    @PublicAPI(api_group=GGA_API_GROUP)
    def max(
        self, on: Optional[Union[str, List[str]]] = None, ignore_nulls: bool = True
    ) -> Union[Any, Dict[str, Any]]:
        """Return the maximum of one or more columns.

        Examples:
            >>> import ray
            >>> ray.data.range(100).max("id")
            99
            >>> ray.data.from_items([
            ...     {"A": i, "B": i**2}
            ...     for i in range(100)
            ... ]).max(["A", "B"])
            {'max(A)': 99, 'max(B)': 9801}

        Args:
            on: a column name or a list of column names to aggregate.
            ignore_nulls: Whether to ignore null values. If ``True``, null
                values are ignored when computing the max; if ``False``,
                when a null value is encountered, the output is ``None``.
                This method considers ``np.nan``, ``None``, and ``pd.NaT`` to be null
                values. Default is ``True``.

        Returns:
            The max result.

            For different values of ``on``, the return varies:

            - ``on=None``: an dict containing the column-wise max of
              all columns,
            - ``on="col"``: a scalar representing the max of all items in
              column ``"col"``,
            - ``on=["col_1", ..., "col_n"]``: an n-column dict
              containing the column-wise max of the provided columns.

            If the dataset is empty, all values are null. If ``ignore_nulls`` is
            ``False`` and any value is null, then the output is ``None``.
        """
        ret = self._aggregate_on(Max, on, ignore_nulls=ignore_nulls)
        return self._aggregate_result(ret)

    @AllToAllAPI
    @ConsumptionAPI
    @PublicAPI(api_group=GGA_API_GROUP)
    def mean(
        self, on: Optional[Union[str, List[str]]] = None, ignore_nulls: bool = True
    ) -> Union[Any, Dict[str, Any]]:
        """Compute the mean of one or more columns.

        Examples:
            >>> import ray
            >>> ray.data.range(100).mean("id")
            49.5
            >>> ray.data.from_items([
            ...     {"A": i, "B": i**2}
            ...     for i in range(100)
            ... ]).mean(["A", "B"])
            {'mean(A)': 49.5, 'mean(B)': 3283.5}

        Args:
            on: a column name or a list of column names to aggregate.
            ignore_nulls: Whether to ignore null values. If ``True``, null
                values are ignored when computing the mean; if ``False``,
                when a null value is encountered, the output is ``None``.
                This method considers ``np.nan``, ``None``, and ``pd.NaT`` to be null
                values. Default is ``True``.

        Returns:
            The mean result.

            For different values of ``on``, the return varies:

            - ``on=None``: an dict containing the column-wise mean of
              all columns,
            - ``on="col"``: a scalar representing the mean of all items in
              column ``"col"``,
            - ``on=["col_1", ..., "col_n"]``: an n-column dict
              containing the column-wise mean of the provided columns.

            If the dataset is empty, all values are null. If ``ignore_nulls`` is
            ``False`` and any value is null, then the output is ``None``.
        """
        ret = self._aggregate_on(Mean, on, ignore_nulls=ignore_nulls)
        return self._aggregate_result(ret)

    @AllToAllAPI
    @ConsumptionAPI
    @PublicAPI(api_group=GGA_API_GROUP)
    def std(
        self,
        on: Optional[Union[str, List[str]]] = None,
        ddof: int = 1,
        ignore_nulls: bool = True,
    ) -> Union[Any, Dict[str, Any]]:
        """Compute the standard deviation of one or more columns.

        .. note::
            This method uses Welford's online method for an accumulator-style
            computation of the standard deviation. This method has
            numerical stability, and is computable in a single pass. This may give
            different (but more accurate) results than NumPy, Pandas, and sklearn, which
            use a less numerically stable two-pass algorithm.
            To learn more, see
            `the Wikapedia article <https://en.wikipedia.org/wiki/Algorithms_for_calculating_variance#Welford's_online_algorithm>`_.

        Examples:
            >>> import ray
            >>> round(ray.data.range(100).std("id", ddof=0), 5)
            28.86607
            >>> ray.data.from_items([
            ...     {"A": i, "B": i**2}
            ...     for i in range(100)
            ... ]).std(["A", "B"])
            {'std(A)': 29.011491975882016, 'std(B)': 2968.1748039269296}

        Args:
            on: a column name or a list of column names to aggregate.
            ddof: Delta Degrees of Freedom. The divisor used in calculations
                is ``N - ddof``, where ``N`` represents the number of elements.
            ignore_nulls: Whether to ignore null values. If ``True``, null
                values are ignored when computing the std; if ``False``,
                when a null value is encountered, the output is ``None``.
                This method considers ``np.nan``, ``None``, and ``pd.NaT`` to be null
                values. Default is ``True``.

        Returns:
            The standard deviation result.

            For different values of ``on``, the return varies:

            - ``on=None``: an dict containing the column-wise std of
              all columns,
            - ``on="col"``: a scalar representing the std of all items in
              column ``"col"``,
            - ``on=["col_1", ..., "col_n"]``: an n-column dict
              containing the column-wise std of the provided columns.

            If the dataset is empty, all values are null. If ``ignore_nulls`` is
            ``False`` and any value is null, then the output is ``None``.
        """  # noqa: E501
        ret = self._aggregate_on(Std, on, ignore_nulls=ignore_nulls, ddof=ddof)
        return self._aggregate_result(ret)

    @AllToAllAPI
    @PublicAPI(api_group=SSR_API_GROUP)
    def sort(
        self,
        key: Union[str, List[str]],
        descending: Union[bool, List[bool]] = False,
        boundaries: List[Union[int, float]] = None,
    ) -> "Dataset":
        """Sort the dataset by the specified key column or key function.
        The `key` parameter must be specified (i.e., it cannot be `None`).

        .. note::
            If provided, the `boundaries` parameter can only be used to partition
            the first sort key.

        Examples:
            >>> import ray
            >>> ds = ray.data.range(15)
            >>> ds = ds.sort("id", descending=False, boundaries=[5, 10])
            >>> for df in ray.get(ds.to_pandas_refs()):
            ...     print(df)
               id
            0   0
            1   1
            2   2
            3   3
            4   4
               id
            0   5
            1   6
            2   7
            3   8
            4   9
               id
            0  10
            1  11
            2  12
            3  13
            4  14

        Time complexity: O(dataset size * log(dataset size / parallelism))

        Args:
            key: The column or a list of columns to sort by.
            descending: Whether to sort in descending order. Must be a boolean or a list
                of booleans matching the number of the columns.
            boundaries: The list of values based on which to repartition the dataset.
                For example, if the input boundary is [10,20], rows with values less
                than 10 will be divided into the first block, rows with values greater
                than or equal to 10 and less than 20 will be divided into the
                second block, and rows with values greater than or equal to 20
                will be divided into the third block. If not provided, the
                boundaries will be sampled from the input blocks. This feature
                only supports numeric columns right now.

        Returns:
            A new, sorted :class:`Dataset`.

        Raises:
            ``ValueError``: if the sort key is None.
        """
        if key is None:
            raise ValueError("The 'key' parameter cannot be None for sorting.")
        sort_key = SortKey(key, descending, boundaries)
        plan = self._plan.copy()
        op = Sort(
            self._logical_plan.dag,
            sort_key=sort_key,
        )
        logical_plan = LogicalPlan(op, self.context)
        return Dataset(plan, logical_plan)

    @PublicAPI(api_group=SMJ_API_GROUP)
    def zip(self, other: "Dataset") -> "Dataset":
        """Zip the columns of this dataset with the columns of another.

        The datasets must have the same number of rows. Their column sets are
        merged, and any duplicate column names are disambiguated with suffixes like
        ``"_1"``.

        .. note::
            The smaller of the two datasets is repartitioned to align the number
            of rows per block with the larger dataset.

        .. note::
            Zipped datasets aren't lineage-serializable. As a result, they can't be used
            as a tunable hyperparameter in Ray Tune.

        Examples:
            >>> import ray
            >>> ds1 = ray.data.range(5)
            >>> ds2 = ray.data.range(5)
            >>> ds1.zip(ds2).take_batch()
            {'id': array([0, 1, 2, 3, 4]), 'id_1': array([0, 1, 2, 3, 4])}

        Args:
            other: The dataset to zip with on the right hand side.

        Returns:
            A :class:`Dataset` containing the columns of the second dataset
            concatenated horizontally with the columns of the first dataset,
            with duplicate column names disambiguated with suffixes like ``"_1"``.
        """
        plan = self._plan.copy()
        op = Zip(self._logical_plan.dag, other._logical_plan.dag)
        logical_plan = LogicalPlan(op, self.context)
        return Dataset(plan, logical_plan)

    @PublicAPI(api_group=BT_API_GROUP)
    def limit(self, limit: int) -> "Dataset":
        """Truncate the dataset to the first ``limit`` rows.

        Unlike :meth:`~Dataset.take`, this method doesn't move data to the caller's
        machine. Instead, it returns a new :class:`Dataset` pointing to the truncated
        distributed data.

        Examples:
            >>> import ray
            >>> ds = ray.data.range(1000)
            >>> ds.limit(5).count()
            5

        Time complexity: O(limit specified)

        Args:
            limit: The size of the dataset to truncate to.

        Returns:
            The truncated dataset.
        """
        plan = self._plan.copy()
        op = Limit(self._logical_plan.dag, limit=limit)
        logical_plan = LogicalPlan(op, self.context)
        return Dataset(plan, logical_plan)

    @ConsumptionAPI
    @PublicAPI(api_group=CD_API_GROUP)
    def take_batch(
        self, batch_size: int = 20, *, batch_format: Optional[str] = "default"
    ) -> DataBatch:
        """Return up to ``batch_size`` rows from the :class:`Dataset` in a batch.

        Ray Data represents batches as NumPy arrays or pandas DataFrames. You can
        configure the batch type by specifying ``batch_format``.

        This method is useful for inspecting inputs to :meth:`~Dataset.map_batches`.

        .. warning::

            :meth:`~Dataset.take_batch` moves up to ``batch_size`` rows to the caller's
            machine. If ``batch_size`` is large, this method can cause an `
            ``OutOfMemory`` error on the caller.

        Examples:

            >>> import ray
            >>> ds = ray.data.range(100)
            >>> ds.take_batch(5)
            {'id': array([0, 1, 2, 3, 4])}

        Time complexity: O(batch_size specified)

        Args:
            batch_size: The maximum number of rows to return.
            batch_format: If ``"default"`` or ``"numpy"``, batches are
                ``Dict[str, numpy.ndarray]``. If ``"pandas"``, batches are
                ``pandas.DataFrame``.

        Returns:
            A batch of up to ``batch_size`` rows from the dataset.

        Raises:
            ``ValueError``: if the dataset is empty.
        """
        batch_format = _apply_batch_format(batch_format)
        limited_ds = self.limit(batch_size)

        try:
            res = next(
                iter(
                    limited_ds.iter_batches(
                        batch_size=batch_size,
                        prefetch_batches=0,
                        batch_format=batch_format,
                    )
                )
            )
        except StopIteration:
            raise ValueError("The dataset is empty.")
        self._synchronize_progress_bar()

        # Save the computed stats to the original dataset.
        self._plan._snapshot_stats = limited_ds._plan.stats()
        return res

    @ConsumptionAPI
    @PublicAPI(api_group=CD_API_GROUP)
    def take(self, limit: int = 20) -> List[Dict[str, Any]]:
        """Return up to ``limit`` rows from the :class:`Dataset`.

        This method is useful for inspecting data.

        .. warning::

            :meth:`~Dataset.take` moves up to ``limit`` rows to the caller's machine. If
            ``limit`` is large, this method can cause an ``OutOfMemory`` error on the
            caller.

        Examples:

            >>> import ray
            >>> ds = ray.data.range(100)
            >>> ds.take(3)
            [{'id': 0}, {'id': 1}, {'id': 2}]

        Time complexity: O(limit specified)

        Args:
            limit: The maximum number of rows to return.

        Returns:
            A list of up to ``limit`` rows from the dataset.

        .. seealso::

            :meth:`~Dataset.take_all`
                Call this method to return all rows.
        """
        if ray.util.log_once("dataset_take"):
            logger.info(
                "Tip: Use `take_batch()` instead of `take() / show()` to return "
                "records in pandas or numpy batch format."
            )
        output = []

        limited_ds = self.limit(limit)
        for row in limited_ds.iter_rows():
            output.append(row)
            if len(output) >= limit:
                break
        self._synchronize_progress_bar()

        # Save the computed stats to the original dataset.
        self._plan._snapshot_stats = limited_ds._plan.stats()
        return output

    @ConsumptionAPI
    @PublicAPI(api_group=CD_API_GROUP)
    def take_all(self, limit: Optional[int] = None) -> List[Dict[str, Any]]:
        """Return all of the rows in this :class:`Dataset`.

        This method is useful for inspecting small datasets.

        .. warning::

            :meth:`~Dataset.take_all` moves the entire dataset to the caller's
            machine. If the dataset is large, this method can cause an
            ``OutOfMemory`` error on the caller.

        Examples:
            >>> import ray
            >>> ds = ray.data.range(5)
            >>> ds.take_all()
            [{'id': 0}, {'id': 1}, {'id': 2}, {'id': 3}, {'id': 4}]

        Time complexity: O(dataset size)

        Args:
            limit: Raise an error if the size exceeds the specified limit.

        Returns:
            A list of all the rows in the dataset.

        .. seealso::

            :meth:`~Dataset.take`
                Call this method to return a specific number of rows.
        """
        output = []
        for row in self.iter_rows():
            output.append(row)
            if limit is not None and len(output) > limit:
                raise ValueError(
                    f"The dataset has more than the given limit of {limit} records."
                )
        self._synchronize_progress_bar()
        return output

    @ConsumptionAPI
    @PublicAPI(api_group=CD_API_GROUP)
    def show(self, limit: int = 20) -> None:
        """Print up to the given number of rows from the :class:`Dataset`.

        This method is useful for inspecting data.

        Examples:

            >>> import ray
            >>> ds = ray.data.range(100)
            >>> ds.show(3)
            {'id': 0}
            {'id': 1}
            {'id': 2}

        Time complexity: O(limit specified)

        Args:
            limit: The maximum number of row to print.

        .. seealso::

            :meth:`~Dataset.take`
                Call this method to get (not print) a given number of rows.
        """
        for row in self.take(limit):
            print(row)

    @ConsumptionAPI(
        if_more_than_read=True,
        datasource_metadata="row count",
        pattern="Examples:",
    )
    @PublicAPI(api_group=IM_API_GROUP)
    def count(self) -> int:
        """Count the number of rows in the dataset.

        For Datasets which only read Parquet files (created with
        :meth:`~ray.data.read_parquet`), this method reads the file metadata to
        efficiently count the number of rows without reading in the entire data.

        Examples:
            >>> import ray
            >>> ds = ray.data.range(10)
            >>> ds.count()
            10

        Returns:
            The number of records in the dataset.
        """
        # Handle empty dataset.
        if self._plan.initial_num_blocks() == 0:
            return 0

        # For parquet, we can return the count directly from metadata.
        meta_count = self._meta_count()
        if meta_count is not None:
            return meta_count

        plan = self._plan.copy()
        count_op = Count([self._logical_plan.dag])
        logical_plan = LogicalPlan(count_op, self.context)
        count_ds = Dataset(plan, logical_plan)

        count = 0
        for batch in count_ds.iter_batches(batch_size=None):
            assert Count.COLUMN_NAME in batch, (
                "Outputs from the 'Count' logical operator should contain a column "
                f"named '{Count.COLUMN_NAME}'"
            )
            count += batch[Count.COLUMN_NAME].sum()
        # Explicitly cast to int to avoid returning `np.int64`, which is the result
        # from calculating `sum()` from numpy batches.
        return int(count)

    @ConsumptionAPI(
        if_more_than_read=True,
        datasource_metadata="schema",
        extra_condition="or if ``fetch_if_missing=True`` (the default)",
        pattern="Time complexity:",
    )
    @PublicAPI(api_group=IM_API_GROUP)
    def schema(self, fetch_if_missing: bool = True) -> Optional["Schema"]:
        """Return the schema of the dataset.

        Examples:
            >>> import ray
            >>> ds = ray.data.range(10)
            >>> ds.schema()
            Column  Type
            ------  ----
            id      int64

        Time complexity: O(1)

        Args:
            fetch_if_missing: If True, synchronously fetch the schema if it's
                not known. If False, None is returned if the schema is not known.
                Default is True.

        Returns:
            The :class:`ray.data.Schema` class of the records, or None if the
            schema is not known and fetch_if_missing is False.
        """

        context = self._plan._context

        # First check if the schema is already known from materialized blocks.
        base_schema = self._plan.schema(fetch_if_missing=False)
        if base_schema is not None:
            return Schema(base_schema, data_context=context)

        # Lazily execute only the first block to minimize computation. We achieve this
        # by appending a Limit[1] operation to a copy of this Dataset, which we then
        # execute to get its schema.
        base_schema = self.limit(1)._plan.schema(fetch_if_missing=fetch_if_missing)
        if base_schema is not None:
            self._plan.cache_schema(base_schema)
            return Schema(base_schema, data_context=context)
        else:
            return None

    @ConsumptionAPI(
        if_more_than_read=True,
        datasource_metadata="schema",
        extra_condition="or if ``fetch_if_missing=True`` (the default)",
        pattern="Time complexity:",
    )
    @PublicAPI(api_group=IM_API_GROUP)
    def columns(self, fetch_if_missing: bool = True) -> Optional[List[str]]:
        """Returns the columns of this Dataset.

        Time complexity: O(1)

        Example:
            >>> import ray
            >>> # Create dataset from synthetic data.
            >>> ds = ray.data.range(1000)
            >>> ds.columns()
            ['id']

        Args:
            fetch_if_missing: If True, synchronously fetch the column names from the
                schema if it's not known. If False, None is returned if the schema is
                not known. Default is True.

        Returns:
            A list of the column names for this Dataset or None if schema is not known
            and `fetch_if_missing` is False.

        """
        schema = self.schema(fetch_if_missing=fetch_if_missing)
        if schema is not None:
            return schema.names
        return None

    @PublicAPI(api_group=IM_API_GROUP)
    def num_blocks(self) -> int:
        """Return the number of blocks of this :class:`Dataset`.

        This method is only implemented for :class:`~ray.data.MaterializedDataset`,
        since the number of blocks may dynamically change during execution.
        For instance, during read and transform operations, Ray Data may dynamically
        adjust the number of blocks to respect memory limits, increasing the
        number of blocks at runtime.

        Returns:
            The number of blocks of this :class:`Dataset`.
        """
        raise NotImplementedError(
            "Number of blocks is only available for `MaterializedDataset`,"
            "because the number of blocks may dynamically change during execution."
            "Call `ds.materialize()` to get a `MaterializedDataset`."
        )

    @ConsumptionAPI
    @PublicAPI(api_group=IM_API_GROUP)
    def size_bytes(self) -> int:
        """Return the in-memory size of the dataset.

        Examples:
            >>> import ray
            >>> ds = ray.data.range(10)
            >>> ds.size_bytes()
            80

        Returns:
            The in-memory size of the dataset in bytes, or None if the
            in-memory size is not known.
        """
        # If the size is known from metadata, return it.
        if self._logical_plan.dag.aggregate_output_metadata().size_bytes is not None:
            return self._logical_plan.dag.aggregate_output_metadata().size_bytes

        metadata = self._plan.execute().metadata
        if not metadata or metadata[0].size_bytes is None:
            return None
        return sum(m.size_bytes for m in metadata)

    @ConsumptionAPI
    @PublicAPI(api_group=IM_API_GROUP)
    def input_files(self) -> List[str]:
        """Return the list of input files for the dataset.

        Examples:
            >>> import ray
            >>> ds = ray.data.read_csv("s3://anonymous@ray-example-data/iris.csv")
            >>> ds.input_files()
            ['ray-example-data/iris.csv']

        Returns:
            The list of input files used to create the dataset, or an empty
            list if the input files is not known.
        """
        return list(set(self._plan.input_files()))

    @ConsumptionAPI
    @PublicAPI(api_group=IOC_API_GROUP)
    def write_parquet(
        self,
        path: str,
        *,
        partition_cols: Optional[List[str]] = None,
        filesystem: Optional["pyarrow.fs.FileSystem"] = None,
        try_create_dir: bool = True,
        arrow_open_stream_args: Optional[Dict[str, Any]] = None,
        filename_provider: Optional[FilenameProvider] = None,
        arrow_parquet_args_fn: Optional[Callable[[], Dict[str, Any]]] = None,
        min_rows_per_file: Optional[int] = None,
        ray_remote_args: Dict[str, Any] = None,
        concurrency: Optional[int] = None,
        num_rows_per_file: Optional[int] = None,
        mode: SaveMode = SaveMode.APPEND,
        **arrow_parquet_args,
    ) -> None:
        """Writes the :class:`~ray.data.Dataset` to parquet files under the provided ``path``.

        The number of files is determined by the number of blocks in the dataset.
        To control the number of number of blocks, call
        :meth:`~ray.data.Dataset.repartition`.

        If pyarrow can't represent your data, this method errors.

        By default, the format of the output files is ``{uuid}_{block_idx}.parquet``,
        where ``uuid`` is a unique id for the dataset. To modify this behavior,
        implement a custom :class:`~ray.data.datasource.FilenameProvider` and pass it in
        as the ``filename_provider`` argument.

        Examples:
            >>> import ray
            >>> ds = ray.data.range(100)
            >>> ds.write_parquet("local:///tmp/data/")

        Time complexity: O(dataset size / parallelism)

        Args:
            path: The path to the destination root directory, where
                parquet files are written to.
            partition_cols: Column names by which to partition the dataset.
                Files are writted in Hive partition style.
            filesystem: The pyarrow filesystem implementation to write to.
                These filesystems are specified in the
                `pyarrow docs <https://arrow.apache.org/docs\
                /python/api/filesystems.html#filesystem-implementations>`_.
                Specify this if you need to provide specific configurations to the
                filesystem. By default, the filesystem is automatically selected based
                on the scheme of the paths. For example, if the path begins with
                ``s3://``, the ``S3FileSystem`` is used.
            try_create_dir: If ``True``, attempts to create all directories in the
                destination path. Does nothing if all directories already
                exist. Defaults to ``True``.
            arrow_open_stream_args: kwargs passed to
                `pyarrow.fs.FileSystem.open_output_stream <https://arrow.apache.org\
                /docs/python/generated/pyarrow.fs.FileSystem.html\
                #pyarrow.fs.FileSystem.open_output_stream>`_, which is used when
                opening the file to write to.
            filename_provider: A :class:`~ray.data.datasource.FilenameProvider`
                implementation. Use this parameter to customize what your filenames
                look like.
            arrow_parquet_args_fn: Callable that returns a dictionary of write
                arguments that are provided to `pyarrow.parquet.ParquetWriter() <https:/\
                    /arrow.apache.org/docs/python/generated/\
                        pyarrow.parquet.ParquetWriter.html>`_
                when writing each block to a file. Overrides
                any duplicate keys from ``arrow_parquet_args``. If `row_group_size` is
                provided, it will be passed to
                `pyarrow.parquet.ParquetWriter.write_table() <https:/\
                    /arrow.apache.org/docs/python/generated/pyarrow\
                        .parquet.ParquetWriter.html\
                        #pyarrow.parquet.ParquetWriter.write_table>`_. Use this argument
                instead of ``arrow_parquet_args`` if any of your write arguments
                can't pickled, or if you'd like to lazily resolve the write
                arguments for each dataset block.
            min_rows_per_file: [Experimental] The target minimum number of rows to write
                to each file. If ``None``, Ray Data writes a system-chosen number of
                rows to each file. If the number of rows per block is larger than the
                specified value, Ray Data writes the number of rows per block to each file.
                The specified value is a hint, not a strict limit. Ray Data
                might write more or fewer rows to each file.
            ray_remote_args: Kwargs passed to :func:`ray.remote` in the write tasks.
            concurrency: The maximum number of Ray tasks to run concurrently. Set this
                to control number of tasks to run concurrently. This doesn't change the
                total number of tasks run. By default, concurrency is dynamically
                decided based on the available resources.
            num_rows_per_file: [Deprecated] Use min_rows_per_file instead.
            arrow_parquet_args: Options to pass to
                `pyarrow.parquet.ParquetWriter() <https:/\
                    /arrow.apache.org/docs/python/generated/\
                        pyarrow.parquet.ParquetWriter.html>`_, which is used to write
                out each block to a file. See `arrow_parquet_args_fn` for more detail.
            mode: Determines how to handle existing files. Valid modes are "overwrite", "error",
                "ignore", "append". Defaults to "append".
                NOTE: This method isn't atomic. "Overwrite" first deletes all the data
                before writing to `path`.
        """  # noqa: E501
        if arrow_parquet_args_fn is None:
            arrow_parquet_args_fn = lambda: {}  # noqa: E731

        if partition_cols and (num_rows_per_file or min_rows_per_file):
            raise ValueError(
                "Cannot pass num_rows_per_file or min_rows_per_file when partition_cols "
                "argument is specified"
            )

        effective_min_rows = _validate_rows_per_file_args(
            num_rows_per_file=num_rows_per_file, min_rows_per_file=min_rows_per_file
        )

        datasink = ParquetDatasink(
            path,
            partition_cols=partition_cols,
            arrow_parquet_args_fn=arrow_parquet_args_fn,
            arrow_parquet_args=arrow_parquet_args,
            min_rows_per_file=effective_min_rows,  # Pass through to datasink
            filesystem=filesystem,
            try_create_dir=try_create_dir,
            open_stream_args=arrow_open_stream_args,
            filename_provider=filename_provider,
            dataset_uuid=self._uuid,
            mode=mode,
        )
        self.write_datasink(
            datasink,
            ray_remote_args=ray_remote_args,
            concurrency=concurrency,
        )

    @ConsumptionAPI
    @PublicAPI(api_group=IOC_API_GROUP)
    def write_json(
        self,
        path: str,
        *,
        filesystem: Optional["pyarrow.fs.FileSystem"] = None,
        try_create_dir: bool = True,
        arrow_open_stream_args: Optional[Dict[str, Any]] = None,
        filename_provider: Optional[FilenameProvider] = None,
        pandas_json_args_fn: Optional[Callable[[], Dict[str, Any]]] = None,
        min_rows_per_file: Optional[int] = None,
        ray_remote_args: Dict[str, Any] = None,
        concurrency: Optional[int] = None,
        num_rows_per_file: Optional[int] = None,
        mode: SaveMode = SaveMode.APPEND,
        **pandas_json_args,
    ) -> None:
        """Writes the :class:`~ray.data.Dataset` to JSON and JSONL files.

        The number of files is determined by the number of blocks in the dataset.
        To control the number of number of blocks, call
        :meth:`~ray.data.Dataset.repartition`.

        This method is only supported for datasets with records that are convertible to
        pandas dataframes.

        By default, the format of the output files is ``{uuid}_{block_idx}.json``,
        where ``uuid`` is a unique id for the dataset. To modify this behavior,
        implement a custom :class:`~ray.data.datasource.FilenameProvider` and pass it in
        as the ``filename_provider`` argument.

        Examples:
            Write the dataset as JSON file to a local directory.

            >>> import ray
            >>> import pandas as pd
            >>> ds = ray.data.from_pandas([pd.DataFrame({"one": [1], "two": ["a"]})])
            >>> ds.write_json("local:///tmp/data")

            Write the dataset as JSONL files to a local directory.

            >>> ds = ray.data.read_json("s3://anonymous@ray-example-data/train.jsonl")
            >>> ds.write_json("local:///tmp/data")

        Time complexity: O(dataset size / parallelism)

        Args:
            path: The path to the destination root directory, where
                the JSON files are written to.
            filesystem: The pyarrow filesystem implementation to write to.
                These filesystems are specified in the
                `pyarrow docs <https://arrow.apache.org/docs\
                /python/api/filesystems.html#filesystem-implementations>`_.
                Specify this if you need to provide specific configurations to the
                filesystem. By default, the filesystem is automatically selected based
                on the scheme of the paths. For example, if the path begins with
                ``s3://``, the ``S3FileSystem`` is used.
            try_create_dir: If ``True``, attempts to create all directories in the
                destination path. Does nothing if all directories already
                exist. Defaults to ``True``.
            arrow_open_stream_args: kwargs passed to
                `pyarrow.fs.FileSystem.open_output_stream <https://arrow.apache.org\
                /docs/python/generated/pyarrow.fs.FileSystem.html\
                #pyarrow.fs.FileSystem.open_output_stream>`_, which is used when
                opening the file to write to.
            filename_provider: A :class:`~ray.data.datasource.FilenameProvider`
                implementation. Use this parameter to customize what your filenames
                look like.
            pandas_json_args_fn: Callable that returns a dictionary of write
                arguments that are provided to
                `pandas.DataFrame.to_json() <https://pandas.pydata.org/docs/reference/\
                    api/pandas.DataFrame.to_json.html>`_
                when writing each block to a file. Overrides
                any duplicate keys from ``pandas_json_args``. Use this parameter
                instead of ``pandas_json_args`` if any of your write arguments
                can't be pickled, or if you'd like to lazily resolve the write
                arguments for each dataset block.
            min_rows_per_file: [Experimental] The target minimum number of rows to write
                to each file. If ``None``, Ray Data writes a system-chosen number of
                rows to each file. If the number of rows per block is larger than the
                specified value, Ray Data writes the number of rows per block to each file.
                The specified value is a hint, not a strict limit. Ray Data
                might write more or fewer rows to each file.
            ray_remote_args: kwargs passed to :func:`ray.remote` in the write tasks.
            concurrency: The maximum number of Ray tasks to run concurrently. Set this
                to control number of tasks to run concurrently. This doesn't change the
                total number of tasks run. By default, concurrency is dynamically
                decided based on the available resources.
            num_rows_per_file: Deprecated. Use ``min_rows_per_file`` instead.
            pandas_json_args: These args are passed to
                `pandas.DataFrame.to_json() <https://pandas.pydata.org/docs/reference/\
                    api/pandas.DataFrame.to_json.html>`_,
                which is used under the hood to write out each
                :class:`~ray.data.Dataset` block. These
                are dict(orient="records", lines=True) by default.
            mode: Determines how to handle existing files. Valid modes are "overwrite", "error",
                "ignore", "append". Defaults to "append".
                NOTE: This method isn't atomic. "Overwrite" first deletes all the data
                before writing to `path`.
        """
        if pandas_json_args_fn is None:
            pandas_json_args_fn = lambda: {}  # noqa: E731

        effective_min_rows = _validate_rows_per_file_args(
            num_rows_per_file=num_rows_per_file, min_rows_per_file=min_rows_per_file
        )

        datasink = JSONDatasink(
            path,
            pandas_json_args_fn=pandas_json_args_fn,
            pandas_json_args=pandas_json_args,
            min_rows_per_file=effective_min_rows,
            filesystem=filesystem,
            try_create_dir=try_create_dir,
            open_stream_args=arrow_open_stream_args,
            filename_provider=filename_provider,
            dataset_uuid=self._uuid,
            mode=mode,
        )
        self.write_datasink(
            datasink,
            ray_remote_args=ray_remote_args,
            concurrency=concurrency,
        )

    @ConsumptionAPI
    @PublicAPI(stability="alpha", api_group=IOC_API_GROUP)
    def write_iceberg(
        self,
        table_identifier: str,
        catalog_kwargs: Optional[Dict[str, Any]] = None,
        snapshot_properties: Optional[Dict[str, str]] = None,
        ray_remote_args: Dict[str, Any] = None,
        concurrency: Optional[int] = None,
    ) -> None:
        """Writes the :class:`~ray.data.Dataset` to an Iceberg table.

        .. tip::
            For more details on PyIceberg, see
            - URI: https://py.iceberg.apache.org/

        Examples:
             .. testcode::
                :skipif: True

                import ray
                import pandas as pd
                docs = [{"title": "Iceberg data sink test"} for key in range(4)]
                ds = ray.data.from_pandas(pd.DataFrame(docs))
                ds.write_iceberg(
                    table_identifier="db_name.table_name",
                    catalog_kwargs={"name": "default", "type": "sql"}
                )

        Args:
            table_identifier: Fully qualified table identifier (``db_name.table_name``)
            catalog_kwargs: Optional arguments to pass to PyIceberg's catalog.load_catalog()
                function (e.g., name, type, etc.). For the function definition, see
                `pyiceberg catalog
                <https://py.iceberg.apache.org/reference/pyiceberg/catalog/\
                #pyiceberg.catalog.load_catalog>`_.
            snapshot_properties: custom properties write to snapshot when committing
                to an iceberg table.
            ray_remote_args: kwargs passed to :func:`ray.remote` in the write tasks.
            concurrency: The maximum number of Ray tasks to run concurrently. Set this
                to control number of tasks to run concurrently. This doesn't change the
                total number of tasks run. By default, concurrency is dynamically
                decided based on the available resources.
        """

        datasink = IcebergDatasink(
            table_identifier, catalog_kwargs, snapshot_properties
        )

        self.write_datasink(
            datasink,
            ray_remote_args=ray_remote_args,
            concurrency=concurrency,
        )

    @PublicAPI(stability="alpha", api_group=IOC_API_GROUP)
    @ConsumptionAPI
    def write_images(
        self,
        path: str,
        column: str,
        file_format: str = "png",
        *,
        filesystem: Optional["pyarrow.fs.FileSystem"] = None,
        try_create_dir: bool = True,
        arrow_open_stream_args: Optional[Dict[str, Any]] = None,
        filename_provider: Optional[FilenameProvider] = None,
        ray_remote_args: Dict[str, Any] = None,
        concurrency: Optional[int] = None,
        mode: SaveMode = SaveMode.APPEND,
    ) -> None:
        """Writes the :class:`~ray.data.Dataset` to images.

        Examples:
            >>> import ray
            >>> ds = ray.data.read_images("s3://anonymous@ray-example-data/image-datasets/simple")
            >>> ds.write_images("local:///tmp/images", column="image")

        Time complexity: O(dataset size / parallelism)

        Args:
            path: The path to the destination root directory, where
                the images are written to.
            column: The column containing the data you want to write to images.
            file_format: The image file format to write with. For available options,
                see `Image file formats <https://pillow.readthedocs.io/en/latest\
                /handbook/image-file-formats.html>`_.
            filesystem: The pyarrow filesystem implementation to write to.
                These filesystems are specified in the
                `pyarrow docs <https://arrow.apache.org/docs\
                /python/api/filesystems.html#filesystem-implementations>`_.
                Specify this if you need to provide specific configurations to the
                filesystem. By default, the filesystem is automatically selected based
                on the scheme of the paths. For example, if the path begins with
                ``s3://``, the ``S3FileSystem`` is used.
            try_create_dir: If ``True``, attempts to create all directories in the
                destination path. Does nothing if all directories already
                exist. Defaults to ``True``.
            arrow_open_stream_args: kwargs passed to
                `pyarrow.fs.FileSystem.open_output_stream <https://arrow.apache.org\
                /docs/python/generated/pyarrow.fs.FileSystem.html\
                #pyarrow.fs.FileSystem.open_output_stream>`_, which is used when
                opening the file to write to.
            filename_provider: A :class:`~ray.data.datasource.FilenameProvider`
                implementation. Use this parameter to customize what your filenames
                look like.
            ray_remote_args: kwargs passed to :func:`ray.remote` in the write tasks.
            concurrency: The maximum number of Ray tasks to run concurrently. Set this
                to control number of tasks to run concurrently. This doesn't change the
                total number of tasks run. By default, concurrency is dynamically
                decided based on the available resources.
            mode: Determines how to handle existing files. Valid modes are "overwrite", "error",
                "ignore", "append". Defaults to "append".
                NOTE: This method isn't atomic. "Overwrite" first deletes all the data
                before writing to `path`.
        """  # noqa: E501
        datasink = ImageDatasink(
            path,
            column,
            file_format,
            filesystem=filesystem,
            try_create_dir=try_create_dir,
            open_stream_args=arrow_open_stream_args,
            filename_provider=filename_provider,
            dataset_uuid=self._uuid,
            mode=mode,
        )
        self.write_datasink(
            datasink,
            ray_remote_args=ray_remote_args,
            concurrency=concurrency,
        )

    @ConsumptionAPI
    @PublicAPI(api_group=IOC_API_GROUP)
    def write_csv(
        self,
        path: str,
        *,
        filesystem: Optional["pyarrow.fs.FileSystem"] = None,
        try_create_dir: bool = True,
        arrow_open_stream_args: Optional[Dict[str, Any]] = None,
        filename_provider: Optional[FilenameProvider] = None,
        arrow_csv_args_fn: Optional[Callable[[], Dict[str, Any]]] = None,
        min_rows_per_file: Optional[int] = None,
        ray_remote_args: Dict[str, Any] = None,
        concurrency: Optional[int] = None,
        num_rows_per_file: Optional[int] = None,
        mode: SaveMode = SaveMode.APPEND,
        **arrow_csv_args,
    ) -> None:
        """Writes the :class:`~ray.data.Dataset` to CSV files.

        The number of files is determined by the number of blocks in the dataset.
        To control the number of number of blocks, call
        :meth:`~ray.data.Dataset.repartition`.

        This method is only supported for datasets with records that are convertible to
        pyarrow tables.

        By default, the format of the output files is ``{uuid}_{block_idx}.csv``,
        where ``uuid`` is a unique id for the dataset. To modify this behavior,
        implement a custom :class:`~ray.data.datasource.FilenameProvider`
        and pass it in as the ``filename_provider`` argument.


        Examples:
            Write the dataset as CSV files to a local directory.

            >>> import ray
            >>> ds = ray.data.range(100)
            >>> ds.write_csv("local:///tmp/data")

            Write the dataset as CSV files to S3.

            >>> import ray
            >>> ds = ray.data.range(100)
            >>> ds.write_csv("s3://bucket/folder/)  # doctest: +SKIP

        Time complexity: O(dataset size / parallelism)

        Args:
            path: The path to the destination root directory, where
                the CSV files are written to.
            filesystem: The pyarrow filesystem implementation to write to.
                These filesystems are specified in the
                `pyarrow docs <https://arrow.apache.org/docs\
                /python/api/filesystems.html#filesystem-implementations>`_.
                Specify this if you need to provide specific configurations to the
                filesystem. By default, the filesystem is automatically selected based
                on the scheme of the paths. For example, if the path begins with
                ``s3://``, the ``S3FileSystem`` is used.
            try_create_dir: If ``True``, attempts to create all directories in the
                destination path if ``True``. Does nothing if all directories already
                exist. Defaults to ``True``.
            arrow_open_stream_args: kwargs passed to
                `pyarrow.fs.FileSystem.open_output_stream <https://arrow.apache.org\
                /docs/python/generated/pyarrow.fs.FileSystem.html\
                #pyarrow.fs.FileSystem.open_output_stream>`_, which is used when
                opening the file to write to.
            filename_provider: A :class:`~ray.data.datasource.FilenameProvider`
                implementation. Use this parameter to customize what your filenames
                look like.
            arrow_csv_args_fn: Callable that returns a dictionary of write
                arguments that are provided to `pyarrow.write.write_csv <https://\
                arrow.apache.org/docs/python/generated/\
                pyarrow.csv.write_csv.html#pyarrow.csv.write_csv>`_ when writing each
                block to a file. Overrides any duplicate keys from ``arrow_csv_args``.
                Use this argument instead of ``arrow_csv_args`` if any of your write
                arguments cannot be pickled, or if you'd like to lazily resolve the
                write arguments for each dataset block.
            min_rows_per_file: [Experimental] The target minimum number of rows to write
                to each file. If ``None``, Ray Data writes a system-chosen number of
                rows to each file. If the number of rows per block is larger than the
                specified value, Ray Data writes the number of rows per block to each file.
                The specified value is a hint, not a strict limit. Ray Data
                might write more or fewer rows to each file.
            ray_remote_args: kwargs passed to :func:`ray.remote` in the write tasks.
            concurrency: The maximum number of Ray tasks to run concurrently. Set this
                to control number of tasks to run concurrently. This doesn't change the
                total number of tasks run. By default, concurrency is dynamically
                decided based on the available resources.
            num_rows_per_file: [Deprecated] Use min_rows_per_file instead.
            arrow_csv_args: Options to pass to `pyarrow.write.write_csv <https://\
                arrow.apache.org/docs/python/generated/pyarrow.csv.write_csv.html\
                    #pyarrow.csv.write_csv>`_
                when writing each block to a file.
            mode: Determines how to handle existing files. Valid modes are "overwrite", "error",
                "ignore", "append". Defaults to "append".
                NOTE: This method isn't atomic. "Overwrite" first deletes all the data
                before writing to `path`.
        """
        if arrow_csv_args_fn is None:
            arrow_csv_args_fn = lambda: {}  # noqa: E731

        effective_min_rows = _validate_rows_per_file_args(
            num_rows_per_file=num_rows_per_file, min_rows_per_file=min_rows_per_file
        )

        datasink = CSVDatasink(
            path,
            arrow_csv_args_fn=arrow_csv_args_fn,
            arrow_csv_args=arrow_csv_args,
            min_rows_per_file=effective_min_rows,
            filesystem=filesystem,
            try_create_dir=try_create_dir,
            open_stream_args=arrow_open_stream_args,
            filename_provider=filename_provider,
            dataset_uuid=self._uuid,
            mode=mode,
        )
        self.write_datasink(
            datasink,
            ray_remote_args=ray_remote_args,
            concurrency=concurrency,
        )

    @ConsumptionAPI
    @PublicAPI(api_group=IOC_API_GROUP)
    def write_tfrecords(
        self,
        path: str,
        *,
        tf_schema: Optional["schema_pb2.Schema"] = None,
        filesystem: Optional["pyarrow.fs.FileSystem"] = None,
        try_create_dir: bool = True,
        arrow_open_stream_args: Optional[Dict[str, Any]] = None,
        filename_provider: Optional[FilenameProvider] = None,
        min_rows_per_file: Optional[int] = None,
        ray_remote_args: Dict[str, Any] = None,
        concurrency: Optional[int] = None,
        num_rows_per_file: Optional[int] = None,
        mode: SaveMode = SaveMode.APPEND,
    ) -> None:
        """Write the :class:`~ray.data.Dataset` to TFRecord files.

        The `TFRecord <https://www.tensorflow.org/tutorials/load_data/tfrecord>`_
        files contain
        `tf.train.Example <https://www.tensorflow.org/api_docs/python/tf/train/\
            Example>`_
        records, with one Example record for each row in the dataset.

        .. warning::
            tf.train.Feature only natively stores ints, floats, and bytes,
            so this function only supports datasets with these data types,
            and will error if the dataset contains unsupported types.

        The number of files is determined by the number of blocks in the dataset.
        To control the number of number of blocks, call
        :meth:`~ray.data.Dataset.repartition`.

        This method is only supported for datasets with records that are convertible to
        pyarrow tables.

        By default, the format of the output files is ``{uuid}_{block_idx}.tfrecords``,
        where ``uuid`` is a unique id for the dataset. To modify this behavior,
        implement a custom :class:`~ray.data.datasource.FilenameProvider`
        and pass it in as the ``filename_provider`` argument.

        Examples:
            >>> import ray
            >>> ds = ray.data.range(100)
            >>> ds.write_tfrecords("local:///tmp/data/")

        Time complexity: O(dataset size / parallelism)

        Args:
            path: The path to the destination root directory, where tfrecords
                files are written to.
            filesystem: The pyarrow filesystem implementation to write to.
                These filesystems are specified in the
                `pyarrow docs <https://arrow.apache.org/docs\
                /python/api/filesystems.html#filesystem-implementations>`_.
                Specify this if you need to provide specific configurations to the
                filesystem. By default, the filesystem is automatically selected based
                on the scheme of the paths. For example, if the path begins with
                ``s3://``, the ``S3FileSystem`` is used.
            try_create_dir: If ``True``, attempts to create all directories in the
                destination path. Does nothing if all directories already
                exist. Defaults to ``True``.
            arrow_open_stream_args: kwargs passed to
                `pyarrow.fs.FileSystem.open_output_stream <https://arrow.apache.org\
                /docs/python/generated/pyarrow.fs.FileSystem.html\
                #pyarrow.fs.FileSystem.open_output_stream>`_, which is used when
                opening the file to write to.
            filename_provider: A :class:`~ray.data.datasource.FilenameProvider`
                implementation. Use this parameter to customize what your filenames
                look like.
            min_rows_per_file: [Experimental] The target minimum number of rows to write
                to each file. If ``None``, Ray Data writes a system-chosen number of
                rows to each file. If the number of rows per block is larger than the
                specified value, Ray Data writes the number of rows per block to each file.
                The specified value is a hint, not a strict limit. Ray Data
                might write more or fewer rows to each file.
            ray_remote_args: kwargs passed to :func:`ray.remote` in the write tasks.
            concurrency: The maximum number of Ray tasks to run concurrently. Set this
                to control number of tasks to run concurrently. This doesn't change the
                total number of tasks run. By default, concurrency is dynamically
                decided based on the available resources.
            num_rows_per_file: [Deprecated] Use min_rows_per_file instead.
            mode: Determines how to handle existing files. Valid modes are "overwrite", "error",
                "ignore", "append". Defaults to "append".
                NOTE: This method isn't atomic. "Overwrite" first deletes all the data
                before writing to `path`.
        """
        effective_min_rows = _validate_rows_per_file_args(
            num_rows_per_file=num_rows_per_file, min_rows_per_file=min_rows_per_file
        )

        datasink = TFRecordDatasink(
            path=path,
            tf_schema=tf_schema,
            min_rows_per_file=effective_min_rows,
            filesystem=filesystem,
            try_create_dir=try_create_dir,
            open_stream_args=arrow_open_stream_args,
            filename_provider=filename_provider,
            dataset_uuid=self._uuid,
        )
        self.write_datasink(
            datasink,
            ray_remote_args=ray_remote_args,
            concurrency=concurrency,
        )

    @ConsumptionAPI
    @PublicAPI(stability="alpha", api_group=IOC_API_GROUP)
    def write_webdataset(
        self,
        path: str,
        *,
        filesystem: Optional["pyarrow.fs.FileSystem"] = None,
        try_create_dir: bool = True,
        arrow_open_stream_args: Optional[Dict[str, Any]] = None,
        filename_provider: Optional[FilenameProvider] = None,
        min_rows_per_file: Optional[int] = None,
        ray_remote_args: Dict[str, Any] = None,
        encoder: Optional[Union[bool, str, callable, list]] = True,
        concurrency: Optional[int] = None,
        num_rows_per_file: Optional[int] = None,
        mode: SaveMode = SaveMode.APPEND,
    ) -> None:
        """Writes the dataset to `WebDataset <https://github.com/webdataset/webdataset>`_ files.

        The `TFRecord <https://www.tensorflow.org/tutorials/load_data/tfrecord>`_
        files will contain
        `tf.train.Example <https://www.tensorflow.org/api_docs/python/tf/train/Example>`_ # noqa: E501
        records, with one Example record for each row in the dataset.

        .. warning::
            tf.train.Feature only natively stores ints, floats, and bytes,
            so this function only supports datasets with these data types,
            and will error if the dataset contains unsupported types.

        This is only supported for datasets convertible to Arrow records.
        To control the number of files, use :meth:`Dataset.repartition`.

        Unless a custom filename provider is given, the format of the output
        files is ``{uuid}_{block_idx}.tfrecords``, where ``uuid`` is a unique id
        for the dataset.

        Examples:

            .. testcode::
                :skipif: True

                import ray

                ds = ray.data.range(100)
                ds.write_webdataset("s3://bucket/folder/")

        Time complexity: O(dataset size / parallelism)

        Args:
            path: The path to the destination root directory, where tfrecords
                files are written to.
            filesystem: The filesystem implementation to write to.
            try_create_dir: If ``True``, attempts to create all
                directories in the destination path. Does nothing if all directories
                already exist. Defaults to ``True``.
            arrow_open_stream_args: kwargs passed to
                ``pyarrow.fs.FileSystem.open_output_stream``
            filename_provider: A :class:`~ray.data.datasource.FilenameProvider`
                implementation. Use this parameter to customize what your filenames
                look like.
            min_rows_per_file: [Experimental] The target minimum number of rows to write
                to each file. If ``None``, Ray Data writes a system-chosen number of
                rows to each file. If the number of rows per block is larger than the
                specified value, Ray Data writes the number of rows per block to each file.
                The specified value is a hint, not a strict limit. Ray Data
                might write more or fewer rows to each file.
            ray_remote_args: Kwargs passed to :func:`ray.remote` in the write tasks.
            concurrency: The maximum number of Ray tasks to run concurrently. Set this
                to control number of tasks to run concurrently. This doesn't change the
                total number of tasks run. By default, concurrency is dynamically
                decided based on the available resources.
            num_rows_per_file: [Deprecated] Use min_rows_per_file instead.
            mode: Determines how to handle existing files. Valid modes are "overwrite", "error",
                "ignore", "append". Defaults to "append".
                NOTE: This method isn't atomic. "Overwrite" first deletes all the data
                before writing to `path`.
        """
        effective_min_rows = _validate_rows_per_file_args(
            num_rows_per_file=num_rows_per_file, min_rows_per_file=min_rows_per_file
        )

        datasink = WebDatasetDatasink(
            path,
            encoder=encoder,
            min_rows_per_file=effective_min_rows,
            filesystem=filesystem,
            try_create_dir=try_create_dir,
            open_stream_args=arrow_open_stream_args,
            filename_provider=filename_provider,
            dataset_uuid=self._uuid,
        )
        self.write_datasink(
            datasink,
            ray_remote_args=ray_remote_args,
            concurrency=concurrency,
        )

    @ConsumptionAPI
    @PublicAPI(api_group=IOC_API_GROUP)
    def write_numpy(
        self,
        path: str,
        *,
        column: str,
        filesystem: Optional["pyarrow.fs.FileSystem"] = None,
        try_create_dir: bool = True,
        arrow_open_stream_args: Optional[Dict[str, Any]] = None,
        filename_provider: Optional[FilenameProvider] = None,
        min_rows_per_file: Optional[int] = None,
        ray_remote_args: Dict[str, Any] = None,
        concurrency: Optional[int] = None,
        num_rows_per_file: Optional[int] = None,
        mode: SaveMode = SaveMode.APPEND,
    ) -> None:
        """Writes a column of the :class:`~ray.data.Dataset` to .npy files.

        This is only supported for columns in the datasets that can be converted to
        NumPy arrays.

        The number of files is determined by the number of blocks in the dataset.
        To control the number of number of blocks, call
        :meth:`~ray.data.Dataset.repartition`.


        By default, the format of the output files is ``{uuid}_{block_idx}.npy``,
        where ``uuid`` is a unique id for the dataset. To modify this behavior,
        implement a custom :class:`~ray.data.datasource.FilenameProvider`
        and pass it in as the ``filename_provider`` argument.

        Examples:
            >>> import ray
            >>> ds = ray.data.range(100)
            >>> ds.write_numpy("local:///tmp/data/", column="id")

        Time complexity: O(dataset size / parallelism)

        Args:
            path: The path to the destination root directory, where
                the npy files are written to.
            column: The name of the column that contains the data to
                be written.
            filesystem: The pyarrow filesystem implementation to write to.
                These filesystems are specified in the
                `pyarrow docs <https://arrow.apache.org/docs\
                /python/api/filesystems.html#filesystem-implementations>`_.
                Specify this if you need to provide specific configurations to the
                filesystem. By default, the filesystem is automatically selected based
                on the scheme of the paths. For example, if the path begins with
                ``s3://``, the ``S3FileSystem`` is used.
            try_create_dir: If ``True``, attempts to create all directories in
                destination path. Does nothing if all directories already
                exist. Defaults to ``True``.
            arrow_open_stream_args: kwargs passed to
                `pyarrow.fs.FileSystem.open_output_stream <https://arrow.apache.org\
                /docs/python/generated/pyarrow.fs.FileSystem.html\
                #pyarrow.fs.FileSystem.open_output_stream>`_, which is used when
                opening the file to write to.
            filename_provider: A :class:`~ray.data.datasource.FilenameProvider`
                implementation. Use this parameter to customize what your filenames
                look like.
            min_rows_per_file: [Experimental] The target minimum number of rows to write
                to each file. If ``None``, Ray Data writes a system-chosen number of
                rows to each file. If the number of rows per block is larger than the
                specified value, Ray Data writes the number of rows per block to each file.
                The specified value is a hint, not a strict limit. Ray Data
                might write more or fewer rows to each file.
            ray_remote_args: kwargs passed to :func:`ray.remote` in the write tasks.
            concurrency: The maximum number of Ray tasks to run concurrently. Set this
                to control number of tasks to run concurrently. This doesn't change the
                total number of tasks run. By default, concurrency is dynamically
                decided based on the available resources.
            num_rows_per_file: [Deprecated] Use min_rows_per_file instead.
            mode: Determines how to handle existing files. Valid modes are "overwrite", "error",
                "ignore", "append". Defaults to "append".
                NOTE: This method isn't atomic. "Overwrite" first deletes all the data
                before writing to `path`.
        """
        effective_min_rows = _validate_rows_per_file_args(
            num_rows_per_file=num_rows_per_file, min_rows_per_file=min_rows_per_file
        )

        datasink = NumpyDatasink(
            path,
            column,
            min_rows_per_file=effective_min_rows,
            filesystem=filesystem,
            try_create_dir=try_create_dir,
            open_stream_args=arrow_open_stream_args,
            filename_provider=filename_provider,
            dataset_uuid=self._uuid,
        )
        self.write_datasink(
            datasink,
            ray_remote_args=ray_remote_args,
            concurrency=concurrency,
        )

    @ConsumptionAPI
    def write_sql(
        self,
        sql: str,
        connection_factory: Callable[[], Connection],
        ray_remote_args: Optional[Dict[str, Any]] = None,
        concurrency: Optional[int] = None,
    ) -> None:
        """Write to a database that provides a
        `Python DB API2-compliant <https://peps.python.org/pep-0249/>`_ connector.

        .. note::

            This method writes data in parallel using the DB API2 ``executemany``
            method. To learn more about this method, see
            `PEP 249 <https://peps.python.org/pep-0249/#executemany>`_.

        Examples:

            .. testcode::

                import sqlite3
                import ray

                connection = sqlite3.connect("example.db")
                connection.cursor().execute("CREATE TABLE movie(title, year, score)")
                dataset = ray.data.from_items([
                    {"title": "Monty Python and the Holy Grail", "year": 1975, "score": 8.2},
                    {"title": "And Now for Something Completely Different", "year": 1971, "score": 7.5}
                ])

                dataset.write_sql(
                    "INSERT INTO movie VALUES(?, ?, ?)", lambda: sqlite3.connect("example.db")
                )

                result = connection.cursor().execute("SELECT * FROM movie ORDER BY year")
                print(result.fetchall())

            .. testoutput::

                [('And Now for Something Completely Different', 1971, 7.5), ('Monty Python and the Holy Grail', 1975, 8.2)]

            .. testcode::
                :hide:

                import os
                os.remove("example.db")

        Arguments:
            sql: An ``INSERT INTO`` statement that specifies the table to write to. The
                number of parameters must match the number of columns in the table.
            connection_factory: A function that takes no arguments and returns a
                Python DB API2
                `Connection object <https://peps.python.org/pep-0249/#connection-objects>`_.
            ray_remote_args: Keyword arguments passed to :func:`ray.remote` in the
                write tasks.
            concurrency: The maximum number of Ray tasks to run concurrently. Set this
                to control number of tasks to run concurrently. This doesn't change the
                total number of tasks run. By default, concurrency is dynamically
                decided based on the available resources.
        """  # noqa: E501
        datasink = SQLDatasink(sql=sql, connection_factory=connection_factory)
        self.write_datasink(
            datasink,
            ray_remote_args=ray_remote_args,
            concurrency=concurrency,
        )

    @PublicAPI(stability="alpha", api_group=IOC_API_GROUP)
    @ConsumptionAPI
    def write_mongo(
        self,
        uri: str,
        database: str,
        collection: str,
        ray_remote_args: Dict[str, Any] = None,
        concurrency: Optional[int] = None,
    ) -> None:
        """Writes the :class:`~ray.data.Dataset` to a MongoDB database.

        This method is only supported for datasets convertible to pyarrow tables.

        The number of parallel writes is determined by the number of blocks in the
        dataset. To control the number of number of blocks, call
        :meth:`~ray.data.Dataset.repartition`.

        .. warning::
            This method supports only a subset of the PyArrow's types, due to the
            limitation of pymongoarrow which is used underneath. Writing unsupported
            types fails on type checking. See all the supported types at:
            https://mongo-arrow.readthedocs.io/en/stable/api/types.html.

        .. note::
            The records are inserted into MongoDB as new documents. If a record has
            the _id field, this _id must be non-existent in MongoDB, otherwise the write
            is rejected and fail (hence preexisting documents are protected from
            being mutated). It's fine to not have _id field in record and MongoDB will
            auto generate one at insertion.

        Examples:

            .. testcode::
                :skipif: True

                import ray

                ds = ray.data.range(100)
                ds.write_mongo(
                    uri="mongodb://username:password@mongodb0.example.com:27017/?authSource=admin",
                    database="my_db",
                    collection="my_collection"
                )

        Args:
            uri: The URI to the destination MongoDB where the dataset is
                written to. For the URI format, see details in the
                `MongoDB docs <https://www.mongodb.com/docs/manual/reference\
                    /connection-string/>`_.
            database: The name of the database. This database must exist otherwise
                a ValueError is raised.
            collection: The name of the collection in the database. This collection
                must exist otherwise a ValueError is raised.
            ray_remote_args: kwargs passed to :func:`ray.remote` in the write tasks.
            concurrency: The maximum number of Ray tasks to run concurrently. Set this
                to control number of tasks to run concurrently. This doesn't change the
                total number of tasks run. By default, concurrency is dynamically
                decided based on the available resources.

        Raises:
            ValueError: if ``database`` doesn't exist.
            ValueError: if ``collection`` doesn't exist.
        """
        datasink = MongoDatasink(
            uri=uri,
            database=database,
            collection=collection,
        )
        self.write_datasink(
            datasink,
            ray_remote_args=ray_remote_args,
            concurrency=concurrency,
        )

    @ConsumptionAPI
    def write_bigquery(
        self,
        project_id: str,
        dataset: str,
        max_retry_cnt: int = 10,
        overwrite_table: Optional[bool] = True,
        ray_remote_args: Dict[str, Any] = None,
        concurrency: Optional[int] = None,
    ) -> None:
        """Write the dataset to a BigQuery dataset table.

        To control the number of parallel write tasks, use ``.repartition()``
        before calling this method.

        Examples:
             .. testcode::
                :skipif: True

                import ray
                import pandas as pd

                docs = [{"title": "BigQuery Datasource test"} for key in range(4)]
                ds = ray.data.from_pandas(pd.DataFrame(docs))
                ds.write_bigquery(
                    project_id="my_project_id",
                    dataset="my_dataset_table",
                    overwrite_table=True
                )

        Args:
            project_id: The name of the associated Google Cloud Project that hosts
                the dataset to read. For more information, see details in
                `Creating and managing projects <https://cloud.google.com/resource-manager/docs/creating-managing-projects>`_.
            dataset: The name of the dataset in the format of ``dataset_id.table_id``.
                The dataset is created if it doesn't already exist.
            max_retry_cnt: The maximum number of retries that an individual block write
                is retried due to BigQuery rate limiting errors. This isn't
                related to Ray fault tolerance retries. The default number of retries
                is 10.
            overwrite_table: Whether the write will overwrite the table if it already
                exists. The default behavior is to overwrite the table.
                ``overwrite_table=False`` will append to the table if it exists.
            ray_remote_args: Kwargs passed to :func:`ray.remote` in the write tasks.
            concurrency: The maximum number of Ray tasks to run concurrently. Set this
                to control number of tasks to run concurrently. This doesn't change the
                total number of tasks run. By default, concurrency is dynamically
                decided based on the available resources.
        """  # noqa: E501
        if ray_remote_args is None:
            ray_remote_args = {}

        # Each write task will launch individual remote tasks to write each block
        # To avoid duplicate block writes, the write task should not be retried
        if ray_remote_args.get("max_retries", 0) != 0:
            warnings.warn(
                "The max_retries of a BigQuery Write Task should be set to 0"
                " to avoid duplicate writes."
            )
        else:
            ray_remote_args["max_retries"] = 0

        datasink = BigQueryDatasink(
            project_id=project_id,
            dataset=dataset,
            max_retry_cnt=max_retry_cnt,
            overwrite_table=overwrite_table,
        )
        self.write_datasink(
            datasink,
            ray_remote_args=ray_remote_args,
            concurrency=concurrency,
        )

    @ConsumptionAPI
    def write_clickhouse(
        self,
        table: str,
        dsn: str,
        *,
        mode: SinkMode = SinkMode.CREATE,
        schema: Optional["pyarrow.Schema"] = None,
        client_settings: Optional[Dict[str, Any]] = None,
        client_kwargs: Optional[Dict[str, Any]] = None,
        table_settings: Optional[ClickHouseTableSettings] = None,
        max_insert_block_rows: Optional[int] = None,
        ray_remote_args: Dict[str, Any] = None,
        concurrency: Optional[int] = None,
    ) -> None:
        """Write the dataset to a ClickHouse dataset table.

        To control the number of parallel write tasks, use ``.repartition()``
        before calling this method.

        Examples:
             .. testcode::
                :skipif: True

                import ray
                import pyarrow as pa
                import pandas as pd

                docs = [{"title": "ClickHouse Datasink test"} for key in range(4)]
                ds = ray.data.from_pandas(pd.DataFrame(docs))
                user_schema = pa.schema(
                    [
                        ("id", pa.int64()),
                        ("title", pa.string()),
                    ]
                )
                ds.write_clickhouse(
                    table="default.my_table",
                    dsn="clickhouse+http://user:pass@localhost:8123/default",
                    mode=ray.data.SinkMode.OVERWRITE,
                    schema=user_schema,
                    table_settings=ray.data.ClickHouseTableSettings(
                        engine="ReplacingMergeTree()",
                        order_by="id",
                    ),
                )

        Args:
            table: Fully qualified table identifier (e.g., "default.my_table").
                The table is created if it doesn't already exist.
            dsn: A string in DSN (Data Source Name) HTTP format
                (e.g., "clickhouse+http://username:password@host:8123/default").
                For more information, see `ClickHouse Connection String doc
                <https://clickhouse.com/docs/en/integrations/sql-clients/cli#connection_string>`_.
            mode: One of SinkMode.CREATE, SinkMode.APPEND, or
                SinkMode.OVERWRITE:

                * SinkMode.CREATE: Create a new table; fail if it already exists. If the table
                    does not exist, you must provide a schema (either via the `schema`
                    argument or as part of the dataset's first block).

                * SinkMode.APPEND: If the table exists, append data to it; if not, create
                    the table using the provided or inferred schema. If the table does
                    not exist, you must supply a schema.

                * SinkMode.OVERWRITE: Drop any existing table of this name, then create
                    a new table and write data to it. You **must** provide a schema in
                    this case, as the table is being re-created.

            schema: Optional :class:`pyarrow.Schema` specifying column definitions.
                This is mandatory if you are creating a new table (i.e., table doesn't
                exist in CREATE or APPEND mode) or overwriting an existing table (OVERWRITE).
                When appending to an existing table, a schema is optional, though you can
                provide one to enforce column types or cast data as needed. If omitted
                (and the table already exists), the existing table definition will be used.
                If omitted and the table must be created, the schema is inferred from
                the first block in the dataset.
            client_settings: Optional ClickHouse server settings to be used with the
                session/every request. For more information, see
                `ClickHouse Client Settings doc
                <https://clickhouse.com/docs/en/integrations/python#settings-argument>`_.
            client_kwargs: Optional keyword arguments to pass to the
                ClickHouse client. For more information, see
                `ClickHouse Core Settings doc
                <https://clickhouse.com/docs/en/integrations/python#additional-options>`_.
            table_settings: An optional :class:`ClickHouseTableSettings` dataclass
                that specifies additional table creation instructions, including:

                * engine (default: `"MergeTree()"`):
                    Specifies the engine for the `CREATE TABLE` statement.

                * order_by:
                    Sets the `ORDER BY` clause in the `CREATE TABLE` statement, iff not provided.
                    When overwriting an existing table, its previous `ORDER BY` (if any) is reused.
                    Otherwise, a “best” column is selected automatically (favoring a timestamp column,
                    then a non-string column, and lastly the first column).

                * partition_by:
                    If present, adds a `PARTITION BY <value>` clause to the `CREATE TABLE` statement.

                * primary_key:
                    If present, adds a `PRIMARY KEY (<value>)` clause.

                * settings:
                    Appends a `SETTINGS <value>` clause to the `CREATE TABLE` statement, allowing
                    custom ClickHouse settings.

            max_insert_block_rows: If you have extremely large blocks, specifying
                a limit here will chunk the insert into multiple smaller insert calls.
                Defaults to None (no chunking).
            ray_remote_args: Kwargs passed to :func:`ray.remote` in the write tasks.
            concurrency: The maximum number of Ray tasks to run concurrently. Set this
                to control number of tasks to run concurrently. This doesn't change the
                total number of tasks run. By default, concurrency is dynamically
                decided based on the available resources.
        """  # noqa: E501
        datasink = ClickHouseDatasink(
            table=table,
            dsn=dsn,
            mode=mode,
            schema=schema,
            client_settings=client_settings,
            client_kwargs=client_kwargs,
            table_settings=table_settings,
            max_insert_block_rows=max_insert_block_rows,
        )

        self.write_datasink(
            datasink,
            ray_remote_args=ray_remote_args,
            concurrency=concurrency,
        )

    @ConsumptionAPI
    def write_lance(
        self,
        path: str,
        *,
        schema: Optional["pyarrow.Schema"] = None,
        mode: Literal["create", "append", "overwrite"] = "create",
        min_rows_per_file: int = 1024 * 1024,
        max_rows_per_file: int = 64 * 1024 * 1024,
        data_storage_version: Optional[str] = None,
        storage_options: Optional[Dict[str, Any]] = None,
        ray_remote_args: Dict[str, Any] = None,
        concurrency: Optional[int] = None,
    ) -> None:
        """Write the dataset to a Lance dataset.

        Examples:
             .. testcode::
                import ray
                import pandas as pd

                docs = [{"title": "Lance data sink test"} for key in range(4)]
                ds = ray.data.from_pandas(pd.DataFrame(docs))
                ds.write_lance("/tmp/data/")

        Args:
            path: The path to the destination Lance dataset.
            schema: The schema of the dataset. If not provided, it is inferred from the data.
            mode: The write mode. Can be "create", "append", or "overwrite".
            min_rows_per_file: The minimum number of rows per file.
            max_rows_per_file: The maximum number of rows per file.
            data_storage_version: The version of the data storage format to use. Newer versions are more
                efficient but require newer versions of lance to read.  The default is
                "legacy" which will use the legacy v1 version.  See the user guide
                for more details.
            storage_options: The storage options for the writer. Default is None.
        """
        datasink = LanceDatasink(
            path,
            schema=schema,
            mode=mode,
            min_rows_per_file=min_rows_per_file,
            max_rows_per_file=max_rows_per_file,
            data_storage_version=data_storage_version,
            storage_options=storage_options,
        )

        self.write_datasink(
            datasink,
            ray_remote_args=ray_remote_args,
            concurrency=concurrency,
        )

    @ConsumptionAPI(pattern="Time complexity:")
    def write_datasink(
        self,
        datasink: Datasink,
        *,
        ray_remote_args: Dict[str, Any] = None,
        concurrency: Optional[int] = None,
    ) -> None:
        """Writes the dataset to a custom :class:`~ray.data.Datasink`.

        Time complexity: O(dataset size / parallelism)

        Args:
            datasink: The :class:`~ray.data.Datasink` to write to.
            ray_remote_args: Kwargs passed to :func:`ray.remote` in the write tasks.
            concurrency: The maximum number of Ray tasks to run concurrently. Set this
                to control number of tasks to run concurrently. This doesn't change the
                total number of tasks run. By default, concurrency is dynamically
                decided based on the available resources.
        """  # noqa: E501
        if ray_remote_args is None:
            ray_remote_args = {}

        if not datasink.supports_distributed_writes:
            if ray.util.client.ray.is_connected():
                raise ValueError(
                    "If you're using Ray Client, Ray Data won't schedule write tasks "
                    "on the driver's node."
                )
            ray_remote_args["scheduling_strategy"] = NodeAffinitySchedulingStrategy(
                ray.get_runtime_context().get_node_id(),
                soft=False,
            )

        plan = self._plan.copy()
        write_op = Write(
            self._logical_plan.dag,
            datasink,
            ray_remote_args=ray_remote_args,
            concurrency=concurrency,
        )
        logical_plan = LogicalPlan(write_op, self.context)

        try:
            datasink.on_write_start()
            if isinstance(datasink, _FileDatasink):
                if not datasink.has_created_dir and datasink.mode == SaveMode.IGNORE:
                    logger.info(
                        f"Ignoring write because {datasink.path} already exists"
                    )
                    return

            self._write_ds = Dataset(plan, logical_plan).materialize()
            # TODO: Get and handle the blocks with an iterator instead of getting
            # everything in a blocking way, so some blocks can be freed earlier.
            raw_write_results = ray.get(self._write_ds._plan.execute().block_refs)
            write_result = gen_datasink_write_result(raw_write_results)
            logger.info(
                "Data sink %s finished. %d rows and %s data written.",
                datasink.get_name(),
                write_result.num_rows,
                memory_string(write_result.size_bytes),
            )
            datasink.on_write_complete(write_result)

        except Exception as e:
            datasink.on_write_failed(e)
            raise

    @ConsumptionAPI(
        delegate=(
            "Calling any of the consumption methods on the returned ``DataIterator``"
        ),
        pattern="Returns:",
    )
    @PublicAPI(api_group=CD_API_GROUP)
    def iterator(self) -> DataIterator:
        """Return a :class:`~ray.data.DataIterator` over this dataset.

        Don't call this method directly. Use it internally.

        Returns:
            A :class:`~ray.data.DataIterator` over this dataset.
        """
        return DataIteratorImpl(self)

    @ConsumptionAPI
    @PublicAPI(api_group=CD_API_GROUP)
    def iter_rows(self) -> Iterable[Dict[str, Any]]:
        """Return an iterable over the rows in this dataset.

        Examples:
            >>> import ray
            >>> for row in ray.data.range(3).iter_rows():
            ...     print(row)
            {'id': 0}
            {'id': 1}
            {'id': 2}

        Time complexity: O(1)

        Returns:
            An iterable over the rows in this dataset.
        """
        return self.iterator().iter_rows()

    @ConsumptionAPI
    @PublicAPI(api_group=CD_API_GROUP)
    def iter_batches(
        self,
        *,
        prefetch_batches: int = 1,
        batch_size: Optional[int] = 256,
        batch_format: Optional[str] = "default",
        drop_last: bool = False,
        local_shuffle_buffer_size: Optional[int] = None,
        local_shuffle_seed: Optional[int] = None,
        _collate_fn: Optional[Callable[[DataBatch], CollatedData]] = None,
    ) -> Iterable[DataBatch]:
        """Return an iterable over batches of data.

        This method is useful for model training.

        Examples:

            .. testcode::

                import ray

                ds = ray.data.read_images("example://image-datasets/simple")

                for batch in ds.iter_batches(batch_size=2, batch_format="numpy"):
                    print(batch)

            .. testoutput::
                :options: +MOCK

                {'image': array([[[[...]]]], dtype=uint8)}
                ...
                {'image': array([[[[...]]]], dtype=uint8)}

        Time complexity: O(1)

        Args:
            prefetch_batches: The number of batches to fetch ahead of the current batch
                to fetch. If set to greater than 0, a separate threadpool is used
                to fetch the objects to the local node and format the batches. Defaults
                to 1.
            batch_size: The number of rows in each batch, or ``None`` to use entire
                blocks as batches (blocks may contain different numbers of rows).
                The final batch may include fewer than ``batch_size`` rows if
                ``drop_last`` is ``False``. Defaults to 256.
            batch_format: If ``"default"`` or ``"numpy"``, batches are
                ``Dict[str, numpy.ndarray]``. If ``"pandas"``, batches are
                ``pandas.DataFrame``.
            drop_last: Whether to drop the last batch if it's incomplete.
            local_shuffle_buffer_size: If not ``None``, the data is randomly shuffled
                using a local in-memory shuffle buffer, and this value serves as the
                minimum number of rows that must be in the local in-memory shuffle
                buffer in order to yield a batch. When there are no more rows to add to
                the buffer, the remaining rows in the buffer are drained.
            local_shuffle_seed: The seed to use for the local random shuffle.

        Returns:
            An iterable over batches of data.
        """
        batch_format = _apply_batch_format(batch_format)
        return self.iterator()._iter_batches(
            prefetch_batches=prefetch_batches,
            batch_size=batch_size,
            batch_format=batch_format,
            drop_last=drop_last,
            local_shuffle_buffer_size=local_shuffle_buffer_size,
            local_shuffle_seed=local_shuffle_seed,
            _collate_fn=_collate_fn,
        )

    @ConsumptionAPI
    @PublicAPI(api_group=CD_API_GROUP)
    def iter_torch_batches(
        self,
        *,
        prefetch_batches: int = 1,
        batch_size: Optional[int] = 256,
        dtypes: Optional[Union["torch.dtype", Dict[str, "torch.dtype"]]] = None,
        device: str = "auto",
        collate_fn: Optional[Callable[[Dict[str, np.ndarray]], CollatedData]] = None,
        drop_last: bool = False,
        local_shuffle_buffer_size: Optional[int] = None,
        local_shuffle_seed: Optional[int] = None,
    ) -> Iterable[TorchBatchType]:
        """Return an iterable over batches of data represented as Torch tensors.

        This iterable yields batches of type ``Dict[str, torch.Tensor]``.
        For more flexibility, call :meth:`~Dataset.iter_batches` and manually convert
        your data to Torch tensors.

        Examples:
            >>> import ray
            >>> for batch in ray.data.range(
            ...     12,
            ... ).iter_torch_batches(batch_size=4):
            ...     print(batch)
            {'id': tensor([0, 1, 2, 3])}
            {'id': tensor([4, 5, 6, 7])}
            {'id': tensor([ 8,  9, 10, 11])}

            Use the ``collate_fn`` to customize how the tensor batch is created.

            >>> from typing import Any, Dict
            >>> import torch
            >>> import numpy as np
            >>> import ray
            >>> def collate_fn(batch: Dict[str, np.ndarray]) -> Any:
            ...     return torch.stack(
            ...         [torch.as_tensor(array) for array in batch.values()],
            ...         axis=1
            ...     )
            >>> dataset = ray.data.from_items([
            ...     {"col_1": 1, "col_2": 2},
            ...     {"col_1": 3, "col_2": 4}])
            >>> for batch in dataset.iter_torch_batches(collate_fn=collate_fn):
            ...     print(batch)
            tensor([[1, 2],
                    [3, 4]])


        Time complexity: O(1)

        Args:
            prefetch_batches: The number of batches to fetch ahead of the current batch
                to fetch. If set to greater than 0, a separate threadpool is used
                to fetch the objects to the local node, format the batches, and apply
                the ``collate_fn``. Defaults to 1.
            batch_size: The number of rows in each batch, or ``None`` to use entire
                blocks as batches (blocks may contain different number of rows).
                The final batch may include fewer than ``batch_size`` rows if
                ``drop_last`` is ``False``. Defaults to 256.
            dtypes: The Torch dtype(s) for the created tensor(s); if ``None``, the dtype
                is inferred from the tensor data. You can't use this parameter with
                ``collate_fn``.
            device: The device on which the tensor should be placed. Defaults to
                "auto" which moves the tensors to the appropriate device when the
                Dataset is passed to Ray Train and ``collate_fn`` is not provided.
                Otherwise, defaults to CPU. You can't use this parameter with
                ``collate_fn``.
            collate_fn: A function to convert a Numpy batch to a PyTorch tensor batch.
                When this parameter is specified, the user should manually handle the
                host to device data transfer outside of collate_fn.
                This is useful for further processing the data after it has been
                batched. Potential use cases include collating along a dimension other
                than the first, padding sequences of various lengths, or generally
                handling batches of different length tensors. If not provided, the
                default collate function is used which simply converts the batch of
                numpy arrays to a batch of PyTorch tensors. This API is still
                experimental and is subject to change. You can't use this parameter in
                conjunction with ``dtypes`` or ``device``.
            drop_last: Whether to drop the last batch if it's incomplete.
            local_shuffle_buffer_size: If not ``None``, the data is randomly shuffled
                using a local in-memory shuffle buffer, and this value serves as the
                minimum number of rows that must be in the local in-memory shuffle
                buffer in order to yield a batch. When there are no more rows to add to
                the buffer, the remaining rows in the buffer are drained.
                ``batch_size`` must also be specified when using local shuffling.
            local_shuffle_seed: The seed to use for the local random shuffle.

        Returns:
            An iterable over Torch Tensor batches.

        .. seealso::
            :meth:`Dataset.iter_batches`
                Call this method to manually convert your data to Torch tensors.
        """  # noqa: E501
        return self.iterator().iter_torch_batches(
            prefetch_batches=prefetch_batches,
            batch_size=batch_size,
            dtypes=dtypes,
            device=device,
            collate_fn=collate_fn,
            drop_last=drop_last,
            local_shuffle_buffer_size=local_shuffle_buffer_size,
            local_shuffle_seed=local_shuffle_seed,
        )

    @ConsumptionAPI
    @Deprecated
    def iter_tf_batches(
        self,
        *,
        prefetch_batches: int = 1,
        batch_size: Optional[int] = 256,
        dtypes: Optional[Union["tf.dtypes.DType", Dict[str, "tf.dtypes.DType"]]] = None,
        drop_last: bool = False,
        local_shuffle_buffer_size: Optional[int] = None,
        local_shuffle_seed: Optional[int] = None,
    ) -> Iterable[TensorFlowTensorBatchType]:
        """Return an iterable over batches of data represented as TensorFlow tensors.

        This iterable yields batches of type ``Dict[str, tf.Tensor]``.
        For more flexibility, call :meth:`~Dataset.iter_batches` and manually convert
        your data to TensorFlow tensors.

        .. tip::
            If you don't need the additional flexibility provided by this method,
            consider using :meth:`~ray.data.Dataset.to_tf` instead. It's easier
            to use.

        Examples:

            .. testcode::

                import ray

                ds = ray.data.read_csv("s3://anonymous@air-example-data/iris.csv")

                tf_dataset = ds.to_tf(
                    feature_columns="sepal length (cm)",
                    label_columns="target",
                    batch_size=2
                )
                for features, labels in tf_dataset:
                    print(features, labels)

            .. testoutput::

                tf.Tensor([5.1 4.9], shape=(2,), dtype=float64) tf.Tensor([0 0], shape=(2,), dtype=int64)
                ...
                tf.Tensor([6.2 5.9], shape=(2,), dtype=float64) tf.Tensor([2 2], shape=(2,), dtype=int64)

        Time complexity: O(1)

        Args:
            prefetch_batches: The number of batches to fetch ahead of the current batch
                to fetch. If set to greater than 0, a separate threadpool is used
                to fetch the objects to the local node, format the batches, and apply
                the ``collate_fn``. Defaults to 1.
            batch_size: The number of rows in each batch, or ``None`` to use entire
                blocks as batches (blocks may contain different numbers of rows).
                The final batch may include fewer than ``batch_size`` rows if
                ``drop_last`` is ``False``. Defaults to 256.
            dtypes: The TensorFlow dtype(s) for the created tensor(s); if ``None``, the
                dtype is inferred from the tensor data.
            drop_last: Whether to drop the last batch if it's incomplete.
            local_shuffle_buffer_size: If not ``None``, the data is randomly shuffled
                using a local in-memory shuffle buffer, and this value serves as the
                minimum number of rows that must be in the local in-memory shuffle
                buffer in order to yield a batch. When there are no more rows to add to
                the buffer, the remaining rows in the buffer are drained.
                ``batch_size`` must also be specified when using local shuffling.
            local_shuffle_seed: The seed to use for the local random shuffle.

        Returns:
            An iterable over TensorFlow Tensor batches.

        .. seealso::
            :meth:`Dataset.iter_batches`
                Call this method to manually convert your data to TensorFlow tensors.
        """  # noqa: E501
        warnings.warn(
            "`iter_tf_batches` is deprecated and will be removed after May 2025. Use "
            "`to_tf` instead.",
            DeprecationWarning,
        )
        return self.iterator().iter_tf_batches(
            prefetch_batches=prefetch_batches,
            batch_size=batch_size,
            dtypes=dtypes,
            drop_last=drop_last,
            local_shuffle_buffer_size=local_shuffle_buffer_size,
            local_shuffle_seed=local_shuffle_seed,
        )

    @ConsumptionAPI(pattern="Time complexity:")
    @Deprecated
    def to_torch(
        self,
        *,
        label_column: Optional[str] = None,
        feature_columns: Optional[
            Union[List[str], List[List[str]], Dict[str, List[str]]]
        ] = None,
        label_column_dtype: Optional["torch.dtype"] = None,
        feature_column_dtypes: Optional[
            Union["torch.dtype", List["torch.dtype"], Dict[str, "torch.dtype"]]
        ] = None,
        batch_size: int = 1,
        prefetch_batches: int = 1,
        drop_last: bool = False,
        local_shuffle_buffer_size: Optional[int] = None,
        local_shuffle_seed: Optional[int] = None,
        unsqueeze_label_tensor: bool = True,
        unsqueeze_feature_tensors: bool = True,
    ) -> "torch.utils.data.IterableDataset":
        """Return a
        `Torch IterableDataset <https://pytorch.org/docs/stable/data.html#torch.utils.data.IterableDataset>`_
        over this :class:`~ray.data.Dataset`.

        This is only supported for datasets convertible to Arrow records.

        It is recommended to use the returned ``IterableDataset`` directly
        instead of passing it into a torch ``DataLoader``.

        Each element in ``IterableDataset`` is a tuple consisting of 2
        elements. The first item contains the feature tensor(s), and the
        second item is the label tensor. Those can take on different
        forms, depending on the specified arguments.

        For the features tensor (N is the ``batch_size`` and n, m, k
        are the number of features per tensor):

        * If ``feature_columns`` is a ``List[str]``, the features is
          a tensor of shape (N, n), with columns corresponding to
          ``feature_columns``

        * If ``feature_columns`` is a ``List[List[str]]``, the features is
          a list of tensors of shape [(N, m),...,(N, k)], with columns of each
          tensor corresponding to the elements of ``feature_columns``

        * If ``feature_columns`` is a ``Dict[str, List[str]]``, the features
          is a dict of key-tensor pairs of shape
          {key1: (N, m),..., keyN: (N, k)}, with columns of each
          tensor corresponding to the value of ``feature_columns`` under the
          key.

        If ``unsqueeze_label_tensor=True`` (default), the label tensor is
        of shape (N, 1). Otherwise, it is of shape (N,).
        If ``label_column`` is specified as ``None``, then no column from the
        ``Dataset`` is treated as the label, and the output label tensor
        is ``None``.

        Note that you probably want to call :meth:`Dataset.split` on this dataset if
        there are to be multiple Torch workers consuming the data.

        Time complexity: O(1)

        Args:
            label_column: The name of the column used as the
                label (second element of the output list). Can be None for
                prediction, in which case the second element of returned
                tuple will also be None.
            feature_columns: The names of the columns
                to use as the features. Can be a list of lists or
                a dict of string-list pairs for multi-tensor output.
                If ``None``, then use all columns except the label column as
                the features.
            label_column_dtype: The torch dtype to
                use for the label column. If ``None``, then automatically infer
                the dtype.
            feature_column_dtypes: The dtypes to use for the feature
                tensors. This should match the format of ``feature_columns``,
                or be a single dtype, in which case it is applied to
                all tensors. If ``None``, then automatically infer the dtype.
            batch_size: How many samples per batch to yield at a time.
                Defaults to 1.
            prefetch_batches: The number of batches to fetch ahead of the current batch
                to fetch. If set to greater than 0, a separate threadpool is used
                to fetch the objects to the local node, format the batches, and apply
                the collate_fn. Defaults to 1.
            drop_last: Set to True to drop the last incomplete batch,
                if the dataset size is not divisible by the batch size. If
                False and the size of the stream is not divisible by the batch
                size, then the last batch is smaller. Defaults to False.
            local_shuffle_buffer_size: If non-None, the data is randomly shuffled
                using a local in-memory shuffle buffer, and this value will serve as the
                minimum number of rows that must be in the local in-memory shuffle
                buffer in order to yield a batch. When there are no more rows to add to
                the buffer, the remaining rows in the buffer is drained. This
                buffer size must be greater than or equal to ``batch_size``, and
                therefore ``batch_size`` must also be specified when using local
                shuffling.
            local_shuffle_seed: The seed to use for the local random shuffle.
            unsqueeze_label_tensor: If set to True, the label tensor
                is unsqueezed (reshaped to (N, 1)). Otherwise, it will
                be left as is, that is (N, ). In general, regression loss
                functions expect an unsqueezed tensor, while classification
                loss functions expect a squeezed one. Defaults to True.
            unsqueeze_feature_tensors: If set to True, the features tensors
                are unsqueezed (reshaped to (N, 1)) before being concatenated into
                the final features tensor. Otherwise, they are left as is, that is
                (N, ). Defaults to True.

        Returns:
            A `Torch IterableDataset`_.
        """  # noqa: E501
        warnings.warn(
            "`to_torch` is deprecated and will be removed after May 2025. Use "
            "`iter_torch_batches` instead.",
            DeprecationWarning,
        )
        return self.iterator().to_torch(
            label_column=label_column,
            feature_columns=feature_columns,
            label_column_dtype=label_column_dtype,
            feature_column_dtypes=feature_column_dtypes,
            batch_size=batch_size,
            prefetch_batches=prefetch_batches,
            drop_last=drop_last,
            local_shuffle_buffer_size=local_shuffle_buffer_size,
            local_shuffle_seed=local_shuffle_seed,
            unsqueeze_label_tensor=unsqueeze_label_tensor,
            unsqueeze_feature_tensors=unsqueeze_feature_tensors,
        )

    @ConsumptionAPI
    @PublicAPI(api_group=IOC_API_GROUP)
    def to_tf(
        self,
        feature_columns: Union[str, List[str]],
        label_columns: Union[str, List[str]],
        *,
        additional_columns: Union[str, List[str]] = None,
        prefetch_batches: int = 1,
        batch_size: int = 1,
        drop_last: bool = False,
        local_shuffle_buffer_size: Optional[int] = None,
        local_shuffle_seed: Optional[int] = None,
        feature_type_spec: Union["tf.TypeSpec", Dict[str, "tf.TypeSpec"]] = None,
        label_type_spec: Union["tf.TypeSpec", Dict[str, "tf.TypeSpec"]] = None,
        additional_type_spec: Union["tf.TypeSpec", Dict[str, "tf.TypeSpec"]] = None,
    ) -> "tf.data.Dataset":
        """Return a `TensorFlow Dataset <https://www.tensorflow.org/api_docs/python/tf/data/Dataset/>`_
        over this :class:`~ray.data.Dataset`.

        .. warning::
            If your :class:`~ray.data.Dataset` contains ragged tensors, this method errors.
            To prevent errors, :ref:`resize your tensors <transforming_tensors>`.

        Examples:
            >>> import ray
            >>> ds = ray.data.read_csv("s3://anonymous@air-example-data/iris.csv")
            >>> ds
            Dataset(num_rows=?, schema=...)

            If your model accepts a single tensor as input, specify a single feature column.

            >>> ds.to_tf(feature_columns="sepal length (cm)", label_columns="target")
            <_OptionsDataset element_spec=(TensorSpec(shape=(None,), dtype=tf.float64, name='sepal length (cm)'), TensorSpec(shape=(None,), dtype=tf.int64, name='target'))>

            If your model accepts a dictionary as input, specify a list of feature columns.

            >>> ds.to_tf(["sepal length (cm)", "sepal width (cm)"], "target")
            <_OptionsDataset element_spec=({'sepal length (cm)': TensorSpec(shape=(None,), dtype=tf.float64, name='sepal length (cm)'), 'sepal width (cm)': TensorSpec(shape=(None,), dtype=tf.float64, name='sepal width (cm)')}, TensorSpec(shape=(None,), dtype=tf.int64, name='target'))>

            If your dataset contains multiple features but your model accepts a single
            tensor as input, combine features with
            :class:`~ray.data.preprocessors.Concatenator`.

            >>> from ray.data.preprocessors import Concatenator
            >>> columns_to_concat = ["sepal length (cm)", "sepal width (cm)", "petal length (cm)", "petal width (cm)"]
            >>> preprocessor = Concatenator(columns=columns_to_concat, output_column_name="features")
            >>> ds = preprocessor.transform(ds)
            >>> ds
            Concatenator
            +- Dataset(num_rows=?, schema=...)
            >>> ds.to_tf("features", "target")
            <_OptionsDataset element_spec=(TensorSpec(shape=(None, 4), dtype=tf.float64, name='features'), TensorSpec(shape=(None,), dtype=tf.int64, name='target'))>

            If your model accepts different types, shapes, or names of tensors as input, specify the type spec.
            If type specs are not specified, they are automatically inferred from the schema of the dataset.

            >>> import tensorflow as tf
            >>> ds.to_tf(
            ...     feature_columns="features",
            ...     label_columns="target",
            ...     feature_type_spec=tf.TensorSpec(shape=(None, 4), dtype=tf.float32, name="features"),
            ...     label_type_spec=tf.TensorSpec(shape=(None,), dtype=tf.float32, name="label")
            ... )
            <_OptionsDataset element_spec=(TensorSpec(shape=(None, 4), dtype=tf.float32, name='features'), TensorSpec(shape=(None,), dtype=tf.float32, name='label'))>

            If your model accepts additional metadata aside from features and label, specify a single additional column or a list of additional columns.
            A common use case is to include sample weights in the data samples and train a ``tf.keras.Model`` with ``tf.keras.Model.fit``.

            >>> import pandas as pd
            >>> ds = ds.add_column("sample weights", lambda df: pd.Series([1] * len(df)))
            >>> ds.to_tf(feature_columns="features", label_columns="target", additional_columns="sample weights")
            <_OptionsDataset element_spec=(TensorSpec(shape=(None, 4), dtype=tf.float64, name='features'), TensorSpec(shape=(None,), dtype=tf.int64, name='target'), TensorSpec(shape=(None,), dtype=tf.int64, name='sample weights'))>

            If your model accepts different types, shapes, or names for the additional metadata, specify the type spec of the additional column.

            >>> ds.to_tf(
            ...     feature_columns="features",
            ...     label_columns="target",
            ...     additional_columns="sample weights",
            ...     additional_type_spec=tf.TensorSpec(shape=(None,), dtype=tf.float32, name="weight")
            ... )
            <_OptionsDataset element_spec=(TensorSpec(shape=(None, 4), dtype=tf.float64, name='features'), TensorSpec(shape=(None,), dtype=tf.int64, name='target'), TensorSpec(shape=(None,), dtype=tf.float32, name='weight'))>

        Args:
            feature_columns: Columns that correspond to model inputs. If this is a
                string, the input data is a tensor. If this is a list, the input data
                is a ``dict`` that maps column names to their tensor representation.
            label_columns: Columns that correspond to model targets. If this is a
                string, the target data is a tensor. If this is a list, the target data
                is a ``dict`` that maps column names to their tensor representation.
            additional_columns: Columns that correspond to sample weights or other metadata.
                If this is a string, the weight data is a tensor. If this is a list, the
                weight data is a ``dict`` that maps column names to their tensor representation.
            prefetch_batches: The number of batches to fetch ahead of the current batch
                to fetch. If set to greater than 0, a separate threadpool is used
                to fetch the objects to the local node, format the batches, and apply
                the collate_fn. Defaults to 1.
            batch_size: Record batch size. Defaults to 1.
            drop_last: Set to True to drop the last incomplete batch,
                if the dataset size is not divisible by the batch size. If
                False and the size of the stream is not divisible by the batch
                size, then the last batch is smaller. Defaults to False.
            local_shuffle_buffer_size: If non-None, the data is randomly shuffled
                using a local in-memory shuffle buffer, and this value will serve as the
                minimum number of rows that must be in the local in-memory shuffle
                buffer in order to yield a batch. When there are no more rows to add to
                the buffer, the remaining rows in the buffer is drained. This
                buffer size must be greater than or equal to ``batch_size``, and
                therefore ``batch_size`` must also be specified when using local
                shuffling.
            local_shuffle_seed: The seed to use for the local random shuffle.
            feature_type_spec: The `tf.TypeSpec` of `feature_columns`. If there is
                only one column, specify a `tf.TypeSpec`. If there are multiple columns,
                specify a ``dict`` that maps column names to their `tf.TypeSpec`.
                Default is `None` to automatically infer the type of each column.
            label_type_spec: The `tf.TypeSpec` of `label_columns`. If there is
                only one column, specify a `tf.TypeSpec`. If there are multiple columns,
                specify a ``dict`` that maps column names to their `tf.TypeSpec`.
                Default is `None` to automatically infer the type of each column.
            additional_type_spec: The `tf.TypeSpec` of `additional_columns`. If there
                is only one column, specify a `tf.TypeSpec`. If there are multiple
                columns, specify a ``dict`` that maps column names to their `tf.TypeSpec`.
                Default is `None` to automatically infer the type of each column.

        Returns:
            A `TensorFlow Dataset`_ that yields inputs and targets.

        .. seealso::

            :meth:`~ray.data.Dataset.iter_tf_batches`
                Call this method if you need more flexibility.
        """  # noqa: E501

        return self.iterator().to_tf(
            feature_columns=feature_columns,
            label_columns=label_columns,
            additional_columns=additional_columns,
            prefetch_batches=prefetch_batches,
            drop_last=drop_last,
            batch_size=batch_size,
            local_shuffle_buffer_size=local_shuffle_buffer_size,
            local_shuffle_seed=local_shuffle_seed,
            feature_type_spec=feature_type_spec,
            label_type_spec=label_type_spec,
            additional_type_spec=additional_type_spec,
        )

    @ConsumptionAPI(pattern="Time complexity:")
    @PublicAPI(api_group=IOC_API_GROUP)
    def to_daft(self) -> "daft.DataFrame":
        """Convert this :class:`~ray.data.Dataset` into a
        `Daft DataFrame <https://www.getdaft.io/projects/docs/en/stable/api_docs/dataframe.html>`_.

        This will convert all the data inside the Ray Dataset into a Daft DataFrame in a zero-copy way
        (using Arrow as the intermediate data format).

        Time complexity: O(dataset size / parallelism)

        Returns:
            A `Daft DataFrame`_ created from this dataset.
        """
        import daft

        return daft.from_ray_dataset(self)

    @ConsumptionAPI(pattern="Time complexity:")
    @PublicAPI(api_group=IOC_API_GROUP)
    def to_dask(
        self,
        meta: Union[
            "pandas.DataFrame",
            "pandas.Series",
            Dict[str, Any],
            Iterable[Any],
            Tuple[Any],
            None,
        ] = None,
        verify_meta: bool = True,
    ) -> "dask.dataframe.DataFrame":
        """Convert this :class:`~ray.data.Dataset` into a
        `Dask DataFrame <https://docs.dask.org/en/stable/generated/dask.dataframe.DataFrame.html#dask.dataframe.DataFrame>`_.

        This is only supported for datasets convertible to Arrow records.

        Note that this function will set the Dask scheduler to Dask-on-Ray
        globally, via the config.

        Time complexity: O(dataset size / parallelism)

        Args:
            meta: An empty `pandas DataFrame`_ or `Series`_ that matches the dtypes and column
                names of the stream. This metadata is necessary for many algorithms in
                dask dataframe to work. For ease of use, some alternative inputs are
                also available. Instead of a DataFrame, a dict of ``{name: dtype}`` or
                iterable of ``(name, dtype)`` can be provided (note that the order of
                the names should match the order of the columns). Instead of a series, a
                tuple of ``(name, dtype)`` can be used.
                By default, this is inferred from the underlying Dataset schema,
                with this argument supplying an optional override.
            verify_meta: If True, Dask will check that the partitions have consistent
                metadata. Defaults to True.

        Returns:
            A `Dask DataFrame`_ created from this dataset.

        .. _pandas DataFrame: https://pandas.pydata.org/docs/reference/api/pandas.DataFrame.html
        .. _Series: https://pandas.pydata.org/docs/reference/api/pandas.Series.html
        """  # noqa: E501
        import dask
        import dask.dataframe as dd
        import pandas as pd

        try:
            import pyarrow as pa
        except Exception:
            pa = None

        from ray.data._internal.pandas_block import PandasBlockSchema
        from ray.util.client.common import ClientObjectRef
        from ray.util.dask import ray_dask_get

        dask.config.set(scheduler=ray_dask_get)

        @dask.delayed
        def block_to_df(block_ref: ObjectRef[Block]) -> pd.DataFrame:
            if isinstance(block_ref, (ray.ObjectRef, ClientObjectRef)):
                raise ValueError(
                    "Dataset.to_dask() must be used with Dask-on-Ray, please "
                    "set the Dask scheduler to ray_dask_get (located in "
                    "ray.util.dask)."
                )
            return _block_to_df(block_ref)

        if meta is None:
            from ray.data.extensions import TensorDtype

            # Infer Dask metadata from Dataset schema.
            schema = self.schema(fetch_if_missing=True)
            if isinstance(schema, PandasBlockSchema):
                meta = pd.DataFrame(
                    {
                        col: pd.Series(
                            dtype=(
                                dtype
                                if not isinstance(dtype, TensorDtype)
                                else np.object_
                            )
                        )
                        for col, dtype in zip(schema.names, schema.types)
                    }
                )
            elif pa is not None and isinstance(schema, pa.Schema):
                arrow_tensor_ext_types = get_arrow_extension_fixed_shape_tensor_types()

                if any(
                    isinstance(type_, arrow_tensor_ext_types) for type_ in schema.types
                ):
                    meta = pd.DataFrame(
                        {
                            col: pd.Series(
                                dtype=(
                                    dtype.to_pandas_dtype()
                                    if not isinstance(dtype, arrow_tensor_ext_types)
                                    else np.object_
                                )
                            )
                            for col, dtype in zip(schema.names, schema.types)
                        }
                    )
                else:
                    meta = schema.empty_table().to_pandas()

        dfs = []
        for ref_bundle in self.iter_internal_ref_bundles():
            for block_ref in ref_bundle.block_refs:
                dfs.append(block_to_df(block_ref))

        ddf = dd.from_delayed(
            dfs,
            meta=meta,
            verify_meta=verify_meta,
        )
        return ddf

    @ConsumptionAPI(pattern="Time complexity:")
    @PublicAPI(api_group=IOC_API_GROUP)
    def to_mars(self) -> "mars.dataframe.DataFrame":
        """Convert this :class:`~ray.data.Dataset` into a
        `Mars DataFrame <https://mars-project.readthedocs.io/en/latest/reference/dataframe/index.html>`_.

        Time complexity: O(dataset size / parallelism)

        Returns:
            A `Mars DataFrame`_ created from this dataset.
        """  # noqa: E501
        import pandas as pd
        import pyarrow as pa
        from mars.dataframe.datasource.read_raydataset import DataFrameReadRayDataset
        from mars.dataframe.utils import parse_index

        from ray.data._internal.pandas_block import PandasBlockSchema

        refs = self.to_pandas_refs()
        # remove this when https://github.com/mars-project/mars/issues/2945 got fixed
        schema = self.schema()
        if isinstance(schema, Schema):
            schema = schema.base_schema
        if isinstance(schema, PandasBlockSchema):
            dtypes = pd.Series(schema.types, index=schema.names)
        elif isinstance(schema, pa.Schema):
            dtypes = schema.empty_table().to_pandas().dtypes
        else:
            raise NotImplementedError(f"Unsupported format of schema {schema}")
        index_value = parse_index(pd.RangeIndex(-1))
        columns_value = parse_index(dtypes.index, store_data=True)
        op = DataFrameReadRayDataset(refs=refs)
        return op(index_value=index_value, columns_value=columns_value, dtypes=dtypes)

    @ConsumptionAPI(pattern="Time complexity:")
    @PublicAPI(api_group=IOC_API_GROUP)
    def to_modin(self) -> "modin.pandas.dataframe.DataFrame":
        """Convert this :class:`~ray.data.Dataset` into a
        `Modin DataFrame <https://modin.readthedocs.io/en/stable/flow/modin/pandas/dataframe.html>`_.

        This works by first converting this dataset into a distributed set of
        Pandas DataFrames (using :meth:`Dataset.to_pandas_refs`).
        See caveats there. Then the individual DataFrames are used to
        create the Modin DataFrame using
        ``modin.distributed.dataframe.pandas.partitions.from_partitions()``.

        This is only supported for datasets convertible to Arrow records.
        This function induces a copy of the data. For zero-copy access to the
        underlying data, consider using :meth:`.to_arrow_refs` or
        :meth:`.iter_internal_ref_bundles`.

        Time complexity: O(dataset size / parallelism)

        Returns:
            A `Modin DataFrame`_ created from this dataset.
        """  # noqa: E501

        from modin.distributed.dataframe.pandas.partitions import from_partitions

        pd_objs = self.to_pandas_refs()
        return from_partitions(pd_objs, axis=0)

    @ConsumptionAPI(pattern="Time complexity:")
    @PublicAPI(api_group=IOC_API_GROUP)
    def to_spark(self, spark: "pyspark.sql.SparkSession") -> "pyspark.sql.DataFrame":
        """Convert this :class:`~ray.data.Dataset` into a
        `Spark DataFrame <https://spark.apache.org/docs/latest/api/python/reference/pyspark.sql/api/pyspark.sql.DataFrame.html>`_.

        Time complexity: O(dataset size / parallelism)

        Args:
            spark: A `SparkSession`_, which must be created by RayDP (Spark-on-Ray).

        Returns:
            A `Spark DataFrame`_ created from this dataset.

        .. _SparkSession: https://spark.apache.org/docs/latest/api/python/reference/pyspark.sql/api/pyspark.sql.SparkSession.html
        """  # noqa: E501
        import raydp

        schema = self.schema()
        if isinstance(schema, Schema):
            schema = schema.base_schema

        ref_bundles = self.iter_internal_ref_bundles()
        block_refs = _ref_bundles_iterator_to_block_refs_list(ref_bundles)
        return raydp.spark.ray_dataset_to_spark_dataframe(spark, schema, block_refs)

    @ConsumptionAPI(pattern="Time complexity:")
    @PublicAPI(api_group=IOC_API_GROUP)
    def to_pandas(self, limit: int = None) -> "pandas.DataFrame":
        """Convert this :class:`~ray.data.Dataset` to a single pandas DataFrame.

        This method errors if the number of rows exceeds the provided ``limit``.
        To truncate the dataset beforehand, call :meth:`.limit`.

        Examples:
            >>> import ray
            >>> ds = ray.data.from_items([{"a": i} for i in range(3)])
            >>> ds.to_pandas()
               a
            0  0
            1  1
            2  2

        Time complexity: O(dataset size)

        Args:
            limit: The maximum number of rows to return. An error is
                raised if the dataset has more rows than this limit. Defaults to
                ``None``, which means no limit.

        Returns:
            A pandas DataFrame created from this dataset, containing a limited
            number of rows.

        Raises:
            ValueError: if the number of rows in the :class:`~ray.data.Dataset` exceeds
                ``limit``.
        """
        if limit is not None:
            count = self.count()
            if count > limit:
                raise ValueError(
                    f"the dataset has more than the given limit of {limit} "
                    f"rows: {count}. If you are sure that a DataFrame with "
                    f"{count} rows will fit in local memory, set "
                    "ds.to_pandas(limit=None) to disable limits."
                )

        builder = PandasBlockBuilder()
        for batch in self.iter_batches(batch_format="pandas", batch_size=None):
            builder.add_block(batch)
        block = builder.build()

        # `PandasBlockBuilder` creates a dataframe with internal extension types like
        # 'TensorDtype'. We use the `to_pandas` method to convert these extension
        # types to regular types.
        return BlockAccessor.for_block(block).to_pandas()

    @ConsumptionAPI(pattern="Time complexity:")
    @DeveloperAPI
    def to_pandas_refs(self) -> List[ObjectRef["pandas.DataFrame"]]:
        """Converts this :class:`~ray.data.Dataset` into a distributed set of Pandas
        dataframes.

        One DataFrame is created for each block in this Dataset.

        This function induces a copy of the data. For zero-copy access to the
        underlying data, consider using :meth:`Dataset.to_arrow_refs` or
        :meth:`Dataset.iter_internal_ref_bundles`.

        Examples:
            >>> import ray
            >>> ds = ray.data.range(10, override_num_blocks=2)
            >>> refs = ds.to_pandas_refs()
            >>> len(refs)
            2

        Time complexity: O(dataset size / parallelism)

        Returns:
            A list of remote pandas DataFrames created from this dataset.
        """

        block_to_df = cached_remote_fn(_block_to_df)
        pandas_refs = []
        for bundle in self.iter_internal_ref_bundles():
            for block_ref in bundle.block_refs:
                pandas_refs.append(block_to_df.remote(block_ref))
        return pandas_refs

    @DeveloperAPI
    def to_numpy_refs(
        self, *, column: Optional[str] = None
    ) -> List[ObjectRef[np.ndarray]]:
        """Converts this :class:`~ray.data.Dataset` into a distributed set of NumPy
        ndarrays or dictionary of NumPy ndarrays.

        This is only supported for datasets convertible to NumPy ndarrays.
        This function induces a copy of the data. For zero-copy access to the
        underlying data, consider using :meth:`Dataset.to_arrow_refs` or
        :meth:`Dataset.iter_internal_ref_bundles`.

        Examples:
            >>> import ray
            >>> ds = ray.data.range(10, override_num_blocks=2)
            >>> refs = ds.to_numpy_refs()
            >>> len(refs)
            2

        Time complexity: O(dataset size / parallelism)

        Args:
            column: The name of the column to convert to numpy. If ``None``, all columns
                are used. If multiple columns are specified, each returned
                future represents a dict of ndarrays. Defaults to None.

        Returns:
            A list of remote NumPy ndarrays created from this dataset.
        """
        block_to_ndarray = cached_remote_fn(_block_to_ndarray)
        numpy_refs = []
        for bundle in self.iter_internal_ref_bundles():
            for block_ref in bundle.block_refs:
                numpy_refs.append(block_to_ndarray.remote(block_ref, column=column))
        return numpy_refs

    @ConsumptionAPI(pattern="Time complexity:")
    @DeveloperAPI
    def to_arrow_refs(self) -> List[ObjectRef["pyarrow.Table"]]:
        """Convert this :class:`~ray.data.Dataset` into a distributed set of PyArrow
        tables.

        One PyArrow table is created for each block in this Dataset.

        This method is only supported for datasets convertible to PyArrow tables.
        This function is zero-copy if the existing data is already in PyArrow
        format. Otherwise, the data is converted to PyArrow format.

        Examples:
            >>> import ray
            >>> ds = ray.data.range(10, override_num_blocks=2)
            >>> refs = ds.to_arrow_refs()
            >>> len(refs)
            2

        Time complexity: O(1) unless conversion is required.

        Returns:
            A list of remote PyArrow tables created from this dataset.
        """
        import pyarrow as pa

        ref_bundles: Iterator[RefBundle] = self.iter_internal_ref_bundles()
        block_refs: List[
            ObjectRef["pyarrow.Table"]
        ] = _ref_bundles_iterator_to_block_refs_list(ref_bundles)
        # Schema is safe to call since we have already triggered execution with
        # iter_internal_ref_bundles.
        schema = self.schema(fetch_if_missing=True)
        if isinstance(schema, Schema):
            schema = schema.base_schema
        if isinstance(schema, pa.Schema):
            # Zero-copy path.
            return block_refs

        block_to_arrow = cached_remote_fn(_block_to_arrow)
        return [block_to_arrow.remote(block) for block in block_refs]

    @ConsumptionAPI(pattern="Args:")
    def to_random_access_dataset(
        self,
        key: str,
        num_workers: Optional[int] = None,
    ) -> RandomAccessDataset:
        """Convert this dataset into a distributed RandomAccessDataset (EXPERIMENTAL).

        RandomAccessDataset partitions the dataset across the cluster by the given
        sort key, providing efficient random access to records via binary search. A
        number of worker actors are created, each of which has zero-copy access to the
        underlying sorted data blocks of the dataset.

        Note that the key must be unique in the dataset. If there are duplicate keys,
        an arbitrary value is returned.

        This is only supported for Arrow-format datasets.

        Args:
            key: The key column over which records can be queried.
            num_workers: The number of actors to use to serve random access queries.
                By default, this is determined by multiplying the number of Ray nodes
                in the cluster by four. As a rule of thumb, you can expect each worker
                to provide ~3000 records / second via ``get_async()``, and
                ~10000 records / second via ``multiget()``.
        """
        if num_workers is None:
            num_workers = 4 * len(ray.nodes())
        return RandomAccessDataset(self, key, num_workers=num_workers)

    @ConsumptionAPI(pattern="store memory.", insert_after=True)
    @PublicAPI(api_group=E_API_GROUP)
    def materialize(self) -> "MaterializedDataset":
        """Execute and materialize this dataset into object store memory.

        This can be used to read all blocks into memory. By default, Dataset
        doesn't read blocks from the datasource until the first transform.

        Note that this does not mutate the original Dataset. Only the blocks of the
        returned MaterializedDataset class are pinned in memory.

        Examples:
            >>> import ray
            >>> ds = ray.data.range(10)
            >>> materialized_ds = ds.materialize()
            >>> materialized_ds
            MaterializedDataset(num_blocks=..., num_rows=10, schema={id: int64})

        Returns:
            A MaterializedDataset holding the materialized data blocks.
        """
        copy = Dataset.copy(self, _deep_copy=True, _as=MaterializedDataset)

        bundle = copy._plan.execute()
        blocks_with_metadata = bundle.blocks

        # TODO(hchen): Here we generate the same number of blocks as
        # the original Dataset. Because the old code path does this, and
        # some unit tests implicily depend on this behavior.
        # After we remove the old code path, we should consider merging
        # some blocks for better perf.
        ref_bundles = [
            RefBundle(
                blocks=[block_with_metadata],
                owns_blocks=False,
            )
            for block_with_metadata in blocks_with_metadata
        ]
        logical_plan = LogicalPlan(InputData(input_data=ref_bundles), self.context)
        output = MaterializedDataset(
            ExecutionPlan(copy._plan.stats(), data_context=copy.context),
            logical_plan,
        )
        # Metrics are tagged with `copy`s uuid, update the output uuid with
        # this so the user can access the metrics label.
        output.set_name(copy.name)
        output._set_uuid(copy._get_uuid())
        output._plan.execute()  # No-op that marks the plan as fully executed.
        return output

    @PublicAPI(api_group=IM_API_GROUP)
    def stats(self) -> str:
        """Returns a string containing execution timing information.

        Note that this does not trigger execution, so if the dataset has not yet
        executed, an empty string is returned.

        Examples:

        .. testcode::

            import ray

            ds = ray.data.range(10)
            assert ds.stats() == ""

            ds = ds.materialize()
            print(ds.stats())

        .. testoutput::
            :options: +MOCK

            Operator 0 Read: 1 tasks executed, 5 blocks produced in 0s
            * Remote wall time: 16.29us min, 7.29ms max, 1.21ms mean, 24.17ms total
            * Remote cpu time: 16.0us min, 2.54ms max, 810.45us mean, 16.21ms total
            * Peak heap memory usage (MiB): 137968.75 min, 142734.38 max, 139846 mean
            * Output num rows: 0 min, 1 max, 0 mean, 10 total
            * Output size bytes: 0 min, 8 max, 4 mean, 80 total
            * Tasks per node: 20 min, 20 max, 20 mean; 1 nodes used

        """
        if self._current_executor:
            return self._current_executor.get_stats().to_summary().to_string()
        elif self._write_ds is not None and self._write_ds._plan.has_computed_output():
            return self._write_ds.stats()
        return self._get_stats_summary().to_string()

    def _get_stats_summary(self) -> DatasetStatsSummary:
        return self._plan.stats().to_summary()

    @ConsumptionAPI(pattern="Examples:")
    @DeveloperAPI
    def iter_internal_ref_bundles(self) -> Iterator[RefBundle]:
        """Get an iterator over ``RefBundles``
        belonging to this Dataset. Calling this function doesn't keep
        the data materialized in-memory.

        Examples:
            >>> import ray
            >>> ds = ray.data.range(1)
            >>> for ref_bundle in ds.iter_internal_ref_bundles():
            ...     for block_ref, block_md in ref_bundle.blocks:
            ...         block = ray.get(block_ref)

        Returns:
            An iterator over this Dataset's ``RefBundles``.
        """
        iter_ref_bundles, _, _ = self._plan.execute_to_iterator()
        self._synchronize_progress_bar()

        return iter_ref_bundles

    @Deprecated
    @ConsumptionAPI(pattern="Examples:")
    def get_internal_block_refs(self) -> List[ObjectRef[Block]]:
        """Get a list of references to the underlying blocks of this dataset.

        This function can be used for zero-copy access to the data. It blocks
        until the underlying blocks are computed.

        Examples:
            >>> import ray
            >>> ds = ray.data.range(1)
            >>> ds.get_internal_block_refs()
            [ObjectRef(...)]

        Returns:
            A list of references to this dataset's blocks.
        """
        logger.warning(
            "`Dataset.get_internal_block_refs()` is deprecated. Use "
            "`Dataset.iter_internal_ref_bundles()` instead.",
        )
        block_refs = self._plan.execute().block_refs
        self._synchronize_progress_bar()
        return block_refs

    @DeveloperAPI
    def has_serializable_lineage(self) -> bool:
        """Whether this dataset's lineage is able to be serialized for storage and
        later deserialized, possibly on a different cluster.

        Only datasets that are created from data that we know will still exist at
        deserialization time, e.g. data external to this Ray cluster such as persistent
        cloud object stores, support lineage-based serialization. All of the
        ray.data.read_*() APIs support lineage-based serialization.

        Examples:

            >>> import ray
            >>> ray.data.from_items(list(range(10))).has_serializable_lineage()
            False
            >>> ray.data.read_csv("s3://anonymous@ray-example-data/iris.csv").has_serializable_lineage()
            True
        """  # noqa: E501
        return all(
            op.is_lineage_serializable()
            for op in self._logical_plan.dag.post_order_iter()
        )

    @DeveloperAPI
    def serialize_lineage(self) -> bytes:
        """
        Serialize this dataset's lineage, not the actual data or the existing data
        futures, to bytes that can be stored and later deserialized, possibly on a
        different cluster.

        Note that this uses pickle and will drop all computed data, and that everything
        is recomputed from scratch after deserialization.

        Use :py:meth:`Dataset.deserialize_lineage` to deserialize the serialized
        bytes returned from this method into a Dataset.

        .. note::
            Unioned and zipped datasets, produced by :py:meth`Dataset.union` and
            :py:meth:`Dataset.zip`, are not lineage-serializable.

        Examples:

            .. testcode::

                import ray

                ds = ray.data.read_csv("s3://anonymous@ray-example-data/iris.csv")
                serialized_ds = ds.serialize_lineage()
                ds = ray.data.Dataset.deserialize_lineage(serialized_ds)
                print(ds)

            .. testoutput::

                Dataset(num_rows=?, schema=...)


        Returns:
            Serialized bytes containing the lineage of this dataset.
        """
        if not self.has_serializable_lineage():
            raise ValueError(
                "Lineage-based serialization is not supported for this stream, which "
                "means that it cannot be used as a tunable hyperparameter. "
                "Lineage-based serialization is explicitly NOT supported for unioned "
                "or zipped datasets (see docstrings for those methods), and is only "
                "supported for datasets created from data that we know will still "
                "exist at deserialization time, e.g. external data in persistent cloud "
                "object stores or in-memory data from long-lived clusters. Concretely, "
                "all ray.data.read_*() APIs should support lineage-based "
                "serialization, while all of the ray.data.from_*() APIs do not. To "
                "allow this stream to be serialized to storage, write the data to an "
                "external store (such as AWS S3, GCS, or Azure Blob Storage) using the "
                "Dataset.write_*() APIs, and serialize a new dataset reading "
                "from the external store using the ray.data.read_*() APIs."
            )
        # Copy Dataset and clear the blocks from the execution plan so only the
        # Dataset's lineage is serialized.
        plan_copy = self._plan.deep_copy()
        logical_plan_copy = copy.copy(self._plan._logical_plan)
        ds = Dataset(plan_copy, logical_plan_copy)
        ds._plan.clear_snapshot()
        ds._set_uuid(self._get_uuid())

        def _reduce_remote_fn(rf: ray.remote_function.RemoteFunction):
            # Custom reducer for Ray remote function handles that allows for
            # cross-cluster serialization.
            # This manually unsets the last export session and job to force re-exporting
            # of the function when the handle is deserialized on a new cluster.
            # TODO(Clark): Fix this in core Ray, see issue:
            # https://github.com/ray-project/ray/issues/24152.
            reconstructor, args, state = rf.__reduce__()
            state["_last_export_session_and_job"] = None
            return reconstructor, args, state

        context = ray._private.worker.global_worker.get_serialization_context()
        try:
            context._register_cloudpickle_reducer(
                ray.remote_function.RemoteFunction, _reduce_remote_fn
            )
            serialized = pickle.dumps(ds)
        finally:
            context._unregister_cloudpickle_reducer(ray.remote_function.RemoteFunction)
        return serialized

    @staticmethod
    @DeveloperAPI
    def deserialize_lineage(serialized_ds: bytes) -> "Dataset":
        """
        Deserialize the provided lineage-serialized Dataset.

        This uses pickle, and assumes that the provided serialized bytes were
        serialized using :py:meth:`Dataset.serialize_lineage`.

        Examples:

            .. testcode::

                import ray

                ds = ray.data.read_csv("s3://anonymous@ray-example-data/iris.csv")
                serialized_ds = ds.serialize_lineage()
                ds = ray.data.Dataset.deserialize_lineage(serialized_ds)
                print(ds)

            .. testoutput::

                Dataset(num_rows=?, schema=...)

        Args:
            serialized_ds: The serialized Dataset that we wish to deserialize.

        Returns:
            A deserialized ``Dataset`` instance.
        """
        return pickle.loads(serialized_ds)

    @property
    @DeveloperAPI
    def context(self) -> DataContext:
        """Return the DataContext used to create this Dataset."""
        return self._plan._context

    def _aggregate_on(
        self, agg_cls: type, on: Optional[Union[str, List[str]]], *args, **kwargs
    ):
        """Helper for aggregating on a particular subset of the dataset.

        This validates the `on` argument, and converts a list of column names
        or lambdas to a multi-aggregation. A null `on` results in a
        multi-aggregation on all columns for an Arrow Dataset, and a single
        aggregation on the entire row for a simple Dataset.
        """
        aggs = self._build_multicolumn_aggs(agg_cls, on, *args, **kwargs)
        return self.aggregate(*aggs)

    def _build_multicolumn_aggs(
        self,
        agg_cls: type,
        on: Optional[Union[str, List[str]]],
        *args,
        skip_cols: Optional[List[str]] = None,
        **kwargs,
    ):
        """Build set of aggregations for applying a single aggregation to
        multiple columns.
        """
        # Expand None into an aggregation for each column.
        if on is None:
            schema = self.schema(fetch_if_missing=True)
            if schema is not None and not isinstance(schema, type):
                if not skip_cols:
                    skip_cols = []
                if len(schema.names) > 0:
                    on = [col for col in schema.names if col not in skip_cols]

        if not isinstance(on, list):
            on = [on]

        if len(on) == 0:
            raise ValueError("At least 1 column to aggregate on has to be provided")

        return [agg_cls(on_, *args, **kwargs) for on_ in on]

    def _aggregate_result(self, result: Union[Tuple, Mapping]) -> U:
        if result is not None and len(result) == 1:
            if isinstance(result, tuple):
                return result[0]
            else:
                # NOTE (kfstorm): We cannot call `result[0]` directly on
                # `PandasRow` because indexing a column with position is not
                # supported by pandas.
                return list(result.values())[0]
        else:
            return result

    @repr_with_fallback(["ipywidgets", "8"])
    def _repr_mimebundle_(self, **kwargs):
        """Return a mimebundle with an ipywidget repr and a simple text repr.

        Depending on the frontend where the data is being displayed,
        different mimetypes are used from this bundle.
        See https://ipython.readthedocs.io/en/stable/config/integrating.html
        for information about this method, and
        https://ipywidgets.readthedocs.io/en/latest/embedding.html
        for more information about the jupyter widget mimetype.

        Returns:
            A mimebundle containing an ipywidget repr and a simple text repr.
        """
        import ipywidgets

        title = ipywidgets.HTML(f"<h2>{self.__class__.__name__}</h2>")
        tab = self._tab_repr_()
        widget = ipywidgets.VBox([title, tab], layout=ipywidgets.Layout(width="100%"))

        # Get the widget mime bundle, but replace the plaintext
        # with the Datastream repr
        bundle = widget._repr_mimebundle_(**kwargs)
        bundle.update(
            {
                "text/plain": repr(self),
            }
        )
        return bundle

    def _tab_repr_(self):
        from ipywidgets import HTML, Tab

        metadata = {
            "num_blocks": self._plan.initial_num_blocks(),
            "num_rows": self._meta_count(),
        }
        # Show metadata if available, but don't trigger execution.
        schema = self.schema(fetch_if_missing=False)
        if schema is None:
            schema_repr = Template("rendered_html_common.html.j2").render(
                content="<h5>Unknown schema</h5>"
            )
        elif isinstance(schema, type):
            schema_repr = Template("rendered_html_common.html.j2").render(
                content=f"<h5>Data type: <code>{html.escape(str(schema))}</code></h5>"
            )
        else:
            schema_data = {}
            for sname, stype in zip(schema.names, schema.types):
                schema_data[sname] = getattr(stype, "__name__", str(stype))

            schema_repr = Template("scrollableTable.html.j2").render(
                table=tabulate(
                    tabular_data=schema_data.items(),
                    tablefmt="html",
                    showindex=False,
                    headers=["Name", "Type"],
                ),
                max_height="300px",
            )

        children = []
        children.append(
            HTML(
                Template("scrollableTable.html.j2").render(
                    table=tabulate(
                        tabular_data=metadata.items(),
                        tablefmt="html",
                        showindex=False,
                        headers=["Field", "Value"],
                    ),
                    max_height="300px",
                )
            )
        )
        children.append(HTML(schema_repr))
        return Tab(children, titles=["Metadata", "Schema"])

    def __repr__(self) -> str:
        return self._plan.get_plan_as_string(self.__class__)

    def __str__(self) -> str:
        return repr(self)

    def __bool__(self) -> bool:
        # Prevents `__len__` from being called to check if it is None
        # see: issue #25152
        return True

    def __len__(self) -> int:
        raise AttributeError(
            "Use `ds.count()` to compute the length of a distributed Dataset. "
            "This may be an expensive operation."
        )

    def __iter__(self):
        raise TypeError(
            "`Dataset` objects aren't iterable. To iterate records, call "
            "`ds.iter_rows()` or `ds.iter_batches()`. For more information, read "
            "https://docs.ray.io/en/latest/data/iterating-over-data.html."
        )

    def _block_num_rows(self) -> List[int]:
        get_num_rows = cached_remote_fn(_get_num_rows)
        num_rows = []
        for ref_bundle in self.iter_internal_ref_bundles():
            for block_ref in ref_bundle.block_refs:
                num_rows.append(get_num_rows.remote(block_ref))
        return ray.get(num_rows)

    def _meta_count(self) -> Optional[int]:
        return self._plan.meta_count()

    def _get_uuid(self) -> str:
        return self._uuid

    def _set_uuid(self, uuid: str) -> None:
        self._uuid = uuid
        self._plan._dataset_uuid = uuid
        self._plan._in_stats.dataset_uuid = uuid

    def _synchronize_progress_bar(self):
        """Flush progress bar output by shutting down the current executor.

        This should be called at the end of all blocking APIs (e.g., `take`), but not
        async APIs (e.g., `iter_batches`).

        The streaming executor runs in a separate generator / thread, so it is
        possible the shutdown logic runs even after a call to retrieve rows from the
        stream has finished. Explicit shutdown avoids this, which can clobber console
        output (https://github.com/ray-project/ray/issues/32414).
        """
        if self._current_executor:
            # NOTE: This method expected to have executor fully shutdown upon returning
            #       from this method
            self._current_executor.shutdown(force=True)
            self._current_executor = None

    def _execute_to_iterator(self) -> Tuple[Iterator[RefBundle], DatasetStats]:
        bundle_iter, stats, executor = self._plan.execute_to_iterator()
        # Capture current executor to be able to clean it up properly, once
        # dataset is garbage-collected
        self._current_executor = executor

        return bundle_iter, stats

    def __getstate__(self):
        # Note: excludes _current_executor which is not serializable.
        return {
            "plan": self._plan,
            "uuid": self._uuid,
            "logical_plan": self._logical_plan,
        }

    def __setstate__(self, state):
        self._plan = state["plan"]
        self._uuid = state["uuid"]
        self._logical_plan = state["logical_plan"]
        self._current_executor = None

    def __del__(self):
        if not self._current_executor:
            return

        # When Python shuts down, `ray` might evaluate to `<module None from None>`.
        # This value is truthy and not `None`, so we use a try-catch in addition to
        # `if ray is not None`. For more information, see #42382.
        try:
            if ray is not None and ray.is_initialized():
                # NOTE: Upon garbage-collection we're allowing running tasks
                #       to be terminated asynchronously (ie avoid unnecessary
                #       synchronization on their completion)
                self._current_executor.shutdown(force=False)
        except TypeError:
            pass


@PublicAPI
class MaterializedDataset(Dataset, Generic[T]):
    """A Dataset materialized in Ray memory, e.g., via `.materialize()`.

    The blocks of a MaterializedDataset object are materialized into Ray object store
    memory, which means that this class can be shared or iterated over by multiple Ray
    tasks without re-executing the underlying computations for producing the stream.
    """

    def num_blocks(self) -> int:
        """Return the number of blocks of this :class:`MaterializedDataset`.

        Examples:
            >>> import ray
            >>> ds = ray.data.range(100).repartition(10).materialize()
            >>> ds.num_blocks()
            10

        Time complexity: O(1)

        Returns:
            The number of blocks of this :class:`Dataset`.
        """
        return self._plan.initial_num_blocks()


@PublicAPI(stability="beta")
class Schema:
    """Dataset schema.

    Attributes:
        base_schema: The underlying Arrow or Pandas schema.
    """

    def __init__(
        self,
        base_schema: Union["pyarrow.lib.Schema", "PandasBlockSchema"],
        *,
        data_context: Optional[DataContext] = None,
    ):
        self.base_schema = base_schema

        # Snapshot the current context, so that the config of Datasets is always
        # determined by the config at the time it was created.
        self._context = data_context or copy.deepcopy(DataContext.get_current())

    @property
    def names(self) -> List[str]:
        """Lists the columns of this Dataset."""
        return self.base_schema.names

    @property
    def types(self) -> List[Union[type[object], "pyarrow.lib.DataType"]]:
        """Lists the types of this Dataset in Arrow format

        For non-Arrow compatible types, we return "object".
        """
        import pyarrow as pa

        from ray.data.extensions import ArrowTensorType, TensorDtype

        if isinstance(self.base_schema, pa.lib.Schema):
            return list(self.base_schema.types)

        arrow_types = []
        for dtype in self.base_schema.types:
            if isinstance(dtype, TensorDtype):
                if self._context.use_arrow_tensor_v2:
                    pa_tensor_type_class = ArrowTensorTypeV2
                else:
                    pa_tensor_type_class = ArrowTensorType

                # Manually convert our Pandas tensor extension type to Arrow.
                arrow_types.append(
                    pa_tensor_type_class(
                        shape=dtype._shape, dtype=pa.from_numpy_dtype(dtype._dtype)
                    )
                )

            else:
                try:
                    arrow_types.append(pa.from_numpy_dtype(dtype))
                except pa.ArrowNotImplementedError:
                    arrow_types.append(object)
                except Exception:
                    logger.exception(f"Error converting dtype {dtype} to Arrow.")
                    arrow_types.append(None)
        return arrow_types

    def __eq__(self, other):
        return (
            isinstance(other, Schema)
            and other.types == self.types
            and other.names == self.names
        )

    def __repr__(self):
        column_width = max([len(name) for name in self.names] + [len("Column")])
        padding = 2

        output = "Column"
        output += " " * ((column_width + padding) - len("Column"))
        output += "Type\n"

        output += "-" * len("Column")
        output += " " * ((column_width + padding) - len("Column"))
        output += "-" * len("Type") + "\n"

        for name, type in zip(self.names, self.types):
            output += name
            output += " " * ((column_width + padding) - len(name))
            output += f"{type}\n"

        output = output.rstrip()
        return output


def _block_to_df(block: Block) -> "pandas.DataFrame":
    block = BlockAccessor.for_block(block)
    return block.to_pandas()


def _block_to_ndarray(block: Block, column: Optional[str]):
    block = BlockAccessor.for_block(block)
    return block.to_numpy(column)


def _block_to_arrow(block: Block):
    block = BlockAccessor.for_block(block)
    return block.to_arrow()<|MERGE_RESOLUTION|>--- conflicted
+++ resolved
@@ -971,11 +971,7 @@
             keep: Determines which duplicates (if any) to keep.
                 - 'first': Keep the first occurrence of each set of duplicates.
                 - 'last': Keep the last occurrence of each set of duplicates.
-<<<<<<< HEAD
-                - False: Drop all duplicates (only unique rows by ``keys`` are kept). Defaults to 'first'.
-=======
-                - False: Drop all duplicates (only unique rows by ``keys`` are kept).
->>>>>>> f3a43429
+                - False: Drop all duplicates (only unique rows by ``subset`` are kept).
 
         Returns:
             A new dataset with duplicate rows removed as specified.
