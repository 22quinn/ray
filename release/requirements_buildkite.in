# Requirements to run release tests from buildkite (client dependencies will be installed separately)
# Copy anyscale pin to requirements.txt and util.py
aioboto3
anyscale >= 0.26.14
bazel-runfiles
boto3
click
freezegun
google-cloud-storage
jinja2
protobuf >= 3.15.3, != 3.19.5
pytest
pyyaml
pybuildkite
PyGithub
requests
twine == 6.1.0
docker >= 7.1.0
aws_requests_auth

# Below are requirements only used by ray_ci
tzdata
requests >= 2.31.0
tqdm
<<<<<<< HEAD
networkx
=======
python-dotenv
>>>>>>> 59485403
-r requirements-doc.txt

# Upgrades
typing-extensions>=4.10
jsonschema>=4.23.0
certifi>=2025.1.31
h11>=0.16.0
google-cloud-logging<|MERGE_RESOLUTION|>--- conflicted
+++ resolved
@@ -22,11 +22,8 @@
 tzdata
 requests >= 2.31.0
 tqdm
-<<<<<<< HEAD
 networkx
-=======
 python-dotenv
->>>>>>> 59485403
 -r requirements-doc.txt
 
 # Upgrades
