--- conflicted
+++ resolved
@@ -4470,7 +4470,31 @@
       cluster:
         cluster_compute: ci/gce.yaml  # relative to working_dir
 
-<<<<<<< HEAD
+- name: e2e_multimodal_ai_workloads  # do not use dashes (regex sensitive)
+  frequency: weekly
+  python: "3.12"
+  group: ray-examples
+  team: ml
+  working_dir: //doc/source/ray-overview/examples/e2e-multimodal-ai-workloads  # use // to access from repo's root
+
+  cluster:
+    byod:
+      type: cu123  # anyscale/ray-llm:<PR_RAY_VERSION>-py311-cu124
+      post_build_script: byod_e2e_multimodal_ai_workloads.sh  # release/ray_release/byod/
+    cluster_compute: ci/aws.yaml  # relative to working_dir
+
+  run:
+    timeout: 3600
+    script: bash ci/tests.sh  # relative to working_dir
+
+  variations:
+    - __suffix__: aws  # uses default specs above
+    - __suffix__: gce
+      env: gce
+      frequency: manual
+      cluster:
+        cluster_compute: ci/gce.yaml  # relative to working_dir
+        
 - name: object_detection  # do not use dashes (regex sensitive)
   frequency: weekly
   python: "3.11"
@@ -4482,19 +4506,6 @@
     byod:
       type: llm-cu124  # anyscale/ray-llm:<PR_RAY_VERSION>-py311-cu124
       post_build_script: byod_object_detection.sh # release/ray_release/byod/
-=======
-- name: e2e_multimodal_ai_workloads  # do not use dashes (regex sensitive)
-  frequency: weekly
-  python: "3.12"
-  group: ray-examples
-  team: ml
-  working_dir: //doc/source/ray-overview/examples/e2e-multimodal-ai-workloads  # use // to access from repo's root
-
-  cluster:
-    byod:
-      type: cu123  # anyscale/ray-llm:<PR_RAY_VERSION>-py311-cu124
-      post_build_script: byod_e2e_multimodal_ai_workloads.sh  # release/ray_release/byod/
->>>>>>> ec387304
     cluster_compute: ci/aws.yaml  # relative to working_dir
 
   run:
@@ -4502,11 +4513,7 @@
     script: bash ci/tests.sh  # relative to working_dir
 
   variations:
-<<<<<<< HEAD
-    - __suffix__: aws
-=======
-    - __suffix__: aws  # uses default specs above
->>>>>>> ec387304
+    - __suffix__: aws
     - __suffix__: gce
       env: gce
       frequency: manual
