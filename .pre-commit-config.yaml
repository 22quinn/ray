exclude: |
  (?x)^(
    python/ray/core/generated/|
    python/ray/serve/generated/|
    python/ray/cloudpickle/|
    python/ray/dashboard/client/public/|
    python/ray/tests/test_cli_patterns|
    python/ray/_private/runtime_env/_clonevirtualenv.py|
    python/ray/data/examples/data/|
    release/release_logs/|
    rllib/tests/data|
    thirdparty/patches/|
    doc/external/|
    doc/source/
  )
repos:
  - repo: https://github.com/pre-commit/pre-commit-hooks
    rev: v4.4.0
    hooks:
      - id: trailing-whitespace
      - id: end-of-file-fixer
      - id: check-added-large-files
      - id: check-ast
        exclude: |
          (?x)(
            python/ray/serve/tests/test_config_files/syntax_error\.py
          )$
      - id: check-json
        exclude: |
          (?x)^(
            # Intentionally bad json schema
            python/ray/tests/test_runtime_env_validation_bad_2_schema.json|
            # json5 comments prevent parsing
            python/asv.conf.json|
            rllib/asv.conf.json
          )
      - id: check-toml

  - repo: https://github.com/astral-sh/ruff-pre-commit
    rev: v0.8.4
    hooks:
      - id: ruff
        args: [ --fix, --exit-non-zero-on-fix ]
      - id: ruff
        args: [ --select, "I", --fix, --exit-non-zero-on-fix ]
        files: '^python/ray/serve/|^python/ray/train|^python/ray/data|^python/ray/_private/[a-q]'

  - repo: https://github.com/jsh9/pydoclint
    rev: "0.6.6"
    hooks:
      - id: pydoclint
        args: [
          --style=google,
          --baseline=ci/lint/pydoclint-baseline.txt,
<<<<<<< HEAD
          --exclude=thirdparty,
          --exclude=python/ray/serve/tests,
=======
          --exclude=thirdparty|^python/ray/serve/tests/test_config_files/syntax_error\.py$,
>>>>>>> fdb24621
          # --generate-baseline=True, # Not generally needed, but documenting since this is how we generate the initial baseline
          --auto-regenerate-baseline=True,
          # Current settings (not because we think they're right, but because we
          # don't want a baseline the size of the codebase)
          --arg-type-hints-in-docstring=False,
          --skip-checking-raises=True,
          --check-return-types=False,
          --allow-init-docstring=True,
          --check-class-attributes=False,
          # --check-style-mismatch=True, # Bring this back once things are a bit cleaner
        ]
        types: [python]
        files: '^python/ray/'

  - repo: https://github.com/cpplint/cpplint
    rev: 2.0.0
    hooks:
      - id: cpplint
        args: ["--filter=-whitespace/braces,-whitespace/line_length,-build/c++11,-build/c++14,-build/c++17,-readability/braces,-whitespace/indent_namespace,-runtime/int,-runtime/references,-build/include_order"]
        files: ^src/ray/(util|raylet_client|internal|scheduling|pubsub|object_manager|rpc(?:/.*)?|raylet|core_worker)/.*\.(h|cc)$
        exclude: |
          (?x)^(
            src/ray/raylet/scheduling/.*\.(h|cc)$ |
            src/ray/core_worker/lib/java/.*\.h$
          )

  - repo: https://github.com/keith/pre-commit-buildifier
    rev: 8.0.1
    hooks:
      - id: buildifier
        files: ^(src|cpp|python|rllib)(/[^/]+)*/BUILD$
      - id: buildifier-lint
        files: ^(src|cpp|python|rllib)(/[^/]+)*/BUILD$

  - repo: https://github.com/psf/black
    rev: 22.10.0
    hooks:
      - id: black
        exclude: |
          (?x)^(
            python/ray/cloudpickle/|
            python/build/|
            python/ray/core/src/ray/gcs/|
            python/ray/thirdparty_files/|
            python/ray/_private/thirdparty/|
            python/ray/serve/tests/test_config_files/syntax_error\.py|
            python/ray/serve/_private/benchmarks/streaming/_grpc/test_server_pb2_grpc\.py|
            doc/external/
          )
        types_or: [python]

  - repo: https://github.com/pre-commit/mirrors-prettier
    rev: v3.0.3
    hooks:
      - id: prettier
        files: 'doc/'
        types_or: [javascript, ts, tsx, html, css]

  - repo: https://github.com/pre-commit/mirrors-mypy
    rev: v1.7.0
    hooks:
      - id: mypy
        args: ['--follow-imports=skip', '--ignore-missing-imports']
        files: |
          (?x)^(
            python/ray/autoscaler/node_provider.py|
            python/ray/autoscaler/sdk/__init__.py|
            python/ray/autoscaler/sdk/sdk.py|
            python/ray/autoscaler/_private/commands.py|
            python/ray/autoscaler/_private/autoscaler.py|
            python/ray/_private/gcs_utils.py
          )
        additional_dependencies:
          [
            types-PyYAML==6.0.12.2,
          ]

  - repo: https://github.com/pre-commit/pygrep-hooks
    rev: v1.10.0
    hooks:
      - id: rst-directive-colons
      - id: rst-inline-touching-normal
      - id: python-no-log-warn
      - id: python-check-mock-methods

  - repo: https://github.com/shellcheck-py/shellcheck-py
    rev: v0.9.0.1
    hooks:
      - id: shellcheck
        args: ['--exclude=1090,1091,2207']
          # 1090: Can't follow non-constant source. Use a directive to specify location.
          # 1091: Not following {file} due to some error
          # 2207: Prefer mapfile or read -a to split command output (or quote to avoid splitting). -- these aren't compatible with macOS's old Bash

  - repo: https://github.com/pocc/pre-commit-hooks
    rev: v1.3.5
    hooks:
      - id: clang-format
        args: [--version=12.0.1]

  - repo: https://github.com/macisamuele/language-formatters-pre-commit-hooks
    rev: v2.11.0
    hooks:
      - id: pretty-format-java
        args: [--autofix, --google-java-formatter-version=1.7]
        exclude: |
          (?x)^(
            java/api/src/main/java/io/ray/api/ActorCall.java|
            java/api/src/main/java/io/ray/api/CppActorCall.java|
            java/api/src/main/java/io/ray/api/PyActorCall.java|
            java/api/src/main/java/io/ray/api/RayCall.java
          )

  - repo: local
    hooks:
      - id: docstyle
        name: Check for Ray docstyle violations
        entry: ci/lint/check-docstyle.sh
        language: system
        types: [python]

  - repo: local
    hooks:
      - id: check-import-order
        name: Check for Ray import order violations
        entry: python ci/lint/check_import_order.py
        language: python
        types: [python]
        pass_filenames: false
        args: [".", "-s", "ci", "-s", "python/ray/thirdparty_files", "-s", "python/build", "-s", "lib"]

  - repo: local
    hooks:
      - id: check-cpp-files-inclusion
        name: Check ray core C++ files inclusion violations
        entry: ci/lint/check_cpp_files_inclusion.py
        language: python
        files: '^src/ray/'
        types: [c++]<|MERGE_RESOLUTION|>--- conflicted
+++ resolved
@@ -52,12 +52,7 @@
         args: [
           --style=google,
           --baseline=ci/lint/pydoclint-baseline.txt,
-<<<<<<< HEAD
-          --exclude=thirdparty,
-          --exclude=python/ray/serve/tests,
-=======
           --exclude=thirdparty|^python/ray/serve/tests/test_config_files/syntax_error\.py$,
->>>>>>> fdb24621
           # --generate-baseline=True, # Not generally needed, but documenting since this is how we generate the initial baseline
           --auto-regenerate-baseline=True,
           # Current settings (not because we think they're right, but because we
