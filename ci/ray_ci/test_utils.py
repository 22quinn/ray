import base64
import io
import sys
import pytest
from unittest import mock
from typing import List

from ray_release.test import Test
from ci.ray_ci.utils import (
    chunk_into_n,
    docker_login,
    get_flaky_test_names,
<<<<<<< HEAD
    filter_flaky_tests,
=======
    filter_out_flaky_tests,
>>>>>>> 5ec36915
)


def test_chunk_into_n() -> None:
    assert chunk_into_n([1, 2, 3, 4, 5], 2) == [[1, 2, 3], [4, 5]]
    assert chunk_into_n([1, 2], 3) == [[1], [2], []]
    assert chunk_into_n([1, 2], 1) == [[1, 2]]


@mock.patch("boto3.client")
def test_docker_login(mock_client) -> None:
    def _mock_subprocess_run(
        cmd: List[str],
        stdin=None,
        stdout=None,
        stderr=None,
        check=True,
    ) -> None:
        assert stdin.read() == b"password"

    mock_client.return_value.get_authorization_token.return_value = {
        "authorizationData": [
            {"authorizationToken": base64.b64encode(b"AWS:password")},
        ],
    }

    with mock.patch("subprocess.run", side_effect=_mock_subprocess_run):
        docker_login("docker_ecr")


def _make_test(name: str, state: str, team: str) -> Test:
    return Test(
        {
            "name": name,
            "state": state,
            "team": team,
        }
    )


@mock.patch("ray_release.test.Test.gen_from_s3")
def test_get_flaky_test_names(mock_gen_from_s3):
    mock_gen_from_s3.side_effect = (
        [
            _make_test("darwin://test_1", "flaky", "core"),
            _make_test("darwin://test_2", "flaky", "ci"),
            _make_test("darwin://test_3", "passing", "core"),
        ],
        [
            _make_test("linux://test_1", "flaky", "core"),
            _make_test("linux://test_2", "passing", "ci"),
        ],
    )
    flaky_test_names = get_flaky_test_names(
        prefix="darwin:",
    )
    assert flaky_test_names == ["//test_1", "//test_2"]
    flaky_test_names = get_flaky_test_names(
        prefix="linux:",
    )
    assert flaky_test_names == ["//test_1"]


<<<<<<< HEAD
@pytest.mark.parametrize(
    "select_flaky, expected_value",
    [
        (
            False,
            "//test_3\n//test_4\n",
        ),
        (
            True,
            "//test_1\n//test_2\n",
        ),
    ],
)
@mock.patch("ray_release.test.Test.gen_from_s3")
def test_filter_flaky_tests(mock_gen_from_s3, select_flaky, expected_value):
=======
@mock.patch("ray_release.test.Test.gen_from_s3")
def test_filter_out_flaky_tests(mock_gen_from_s3):
>>>>>>> 5ec36915
    mock_gen_from_s3.side_effect = (
        [
            _make_test("darwin://test_1", "flaky", "core"),
            _make_test("darwin://test_2", "flaky", "ci"),
            _make_test("darwin://test_3", "passing", "core"),
            _make_test("darwin://test_4", "passing", "ci"),
        ],
    )
<<<<<<< HEAD
    test_targets = ["//test_1", "//test_2", "//test_3", "//test_4"]
    output = io.StringIO()
    filter_flaky_tests(
        io.StringIO("\n".join(test_targets)), output, "darwin:", select_flaky
    )
    assert output.getvalue() == expected_value
=======

    test_targets = ["//test_1", "//test_2", "//test_3", "//test_4"]
    output = io.StringIO()
    filter_out_flaky_tests(io.StringIO("\n".join(test_targets)), output, "darwin:")
    assert output.getvalue() == "//test_3\n//test_4\n"
>>>>>>> 5ec36915


if __name__ == "__main__":
    sys.exit(pytest.main(["-v", __file__]))<|MERGE_RESOLUTION|>--- conflicted
+++ resolved
@@ -1,4 +1,5 @@
 import base64
+import io
 import io
 import sys
 import pytest
@@ -10,11 +11,7 @@
     chunk_into_n,
     docker_login,
     get_flaky_test_names,
-<<<<<<< HEAD
     filter_flaky_tests,
-=======
-    filter_out_flaky_tests,
->>>>>>> 5ec36915
 )
 
 
@@ -78,7 +75,6 @@
     assert flaky_test_names == ["//test_1"]
 
 
-<<<<<<< HEAD
 @pytest.mark.parametrize(
     "select_flaky, expected_value",
     [
@@ -94,10 +90,6 @@
 )
 @mock.patch("ray_release.test.Test.gen_from_s3")
 def test_filter_flaky_tests(mock_gen_from_s3, select_flaky, expected_value):
-=======
-@mock.patch("ray_release.test.Test.gen_from_s3")
-def test_filter_out_flaky_tests(mock_gen_from_s3):
->>>>>>> 5ec36915
     mock_gen_from_s3.side_effect = (
         [
             _make_test("darwin://test_1", "flaky", "core"),
@@ -106,20 +98,12 @@
             _make_test("darwin://test_4", "passing", "ci"),
         ],
     )
-<<<<<<< HEAD
     test_targets = ["//test_1", "//test_2", "//test_3", "//test_4"]
     output = io.StringIO()
     filter_flaky_tests(
         io.StringIO("\n".join(test_targets)), output, "darwin:", select_flaky
     )
     assert output.getvalue() == expected_value
-=======
-
-    test_targets = ["//test_1", "//test_2", "//test_3", "//test_4"]
-    output = io.StringIO()
-    filter_out_flaky_tests(io.StringIO("\n".join(test_targets)), output, "darwin:")
-    assert output.getvalue() == "//test_3\n//test_4\n"
->>>>>>> 5ec36915
 
 
 if __name__ == "__main__":
