--- conflicted
+++ resolved
@@ -23,30 +23,20 @@
 py_test(
     name = "test_cli",
     srcs = ["test_cli.py"],
-<<<<<<< HEAD
     data = [
-        "test_data/test.config.yaml",
         "test_data/requirement_constraints_test.txt",
         "test_data/requirements_test.txt",
+        "test_data/test.config.yaml",
         "@uv_x86_64//:file",
     ],
     exec_compatible_with = ["//:hermetic_python"],
+    tags = [
+        "ci_unit",
+        "team:ci",
+    ],
     deps = [
         ci_require("pytest"),
         ci_require("bazel-runfiles"),
         ":raydepsets_lib",
     ],
-=======
-    data = ["@uv_x86_64//:file"],
-    exec_compatible_with = ["//:hermetic_python"],
->>>>>>> 7b07e126
-    tags = [
-        "ci_unit",
-        "team:ci",
-    ],
-    deps = [
-        ci_require("bazel-runfiles"),
-        ci_require("pytest"),
-        ":raydepsets_lib",
-    ],
 )